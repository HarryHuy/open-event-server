--- conflicted
+++ resolved
@@ -184,13 +184,9 @@
 
 
 @app.template_filter('humanize_alt')
-<<<<<<< HEAD
 def humanize_filter(time):
     if time is None:
         return "N/A"
-=======
-def humanize_alt_filter(time):
->>>>>>> 517fb5ef
     return humanize.naturaltime(datetime.now() - time)
 
 
