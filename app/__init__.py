"""Copyright 2015 Rafal Kowalski"""

# Ignore ExtDeprecationWarnings for Flask 0.11 - see http://stackoverflow.com/a/38080580
import warnings

from flask.exthook import ExtDeprecationWarning
from forex_python.converter import CurrencyCodes
from pytz import utc

warnings.simplefilter('ignore', ExtDeprecationWarning)
# Keep it before flask extensions are imported

from app.helpers.scheduled_jobs import send_mail_to_expired_orders, empty_trash, send_after_event_mail, \
    send_event_fee_notification, send_event_fee_notification_followup

import arrow
from celery import Celery
from celery.signals import after_task_publish
from flask.ext.htmlmin import HTMLMIN
import logging
import os.path
from os import environ
import sys
import json
from flask import Flask, session
from flask.ext.autodoc import Autodoc
from app.settings import get_settings
from flask.ext.cors import CORS
from flask.ext.migrate import Migrate, MigrateCommand
from flask.ext.script import Manager
from flask.ext.login import current_user
from flask import render_template
from flask import request
from flask.ext.jwt import JWT
from datetime import timedelta, datetime
import humanize

import sqlalchemy as sa

from nameparser import HumanName
import stripe
from app.helpers.flask_helpers import SilentUndefined, camel_case, slugify, MiniJSONEncoder
from app.helpers.payment import forex
from app.models import db
from app.models.user import User
from app.models.event import Event
from app.models.session import Session
from app.views.admin.admin import AdminView
from helpers.jwt import jwt_authenticate, jwt_identity
from helpers.formatter import operation_name
from app.helpers.data_getter import DataGetter
from app.views.api_v1_views import app as api_v1_routes
from app.views.sitemap import app as sitemap_routes
from app.api.helpers.errors import NotFoundError
from apscheduler.schedulers.background import BackgroundScheduler
from app.helpers.data import DataManager, delete_from_db
from app.helpers.helpers import send_after_event
from app.helpers.cache import cache
from helpers.helpers import send_email_for_expired_orders
from werkzeug.contrib.profiler import ProfilerMiddleware

from flask.ext.sqlalchemy import get_debug_queries
from config import ProductionConfig

BASE_DIR = os.path.dirname(os.path.abspath(__file__))

app = Flask(__name__)


def create_app():
    Autodoc(app)
    # cal = Calendar()

    app.register_blueprint(api_v1_routes)
    app.register_blueprint(sitemap_routes)
    Migrate(app, db)

    app.config.from_object(environ.get('APP_CONFIG',
                                       'config.ProductionConfig'))
    db.init_app(app)
    manager = Manager(app)
    manager.add_command('db', MigrateCommand)

    if app.config['CACHING']:
        cache.init_app(app, config={'CACHE_TYPE': 'simple'})
    else:
        cache.init_app(app, config={'CACHE_TYPE': 'null'})

    CORS(app)
    stripe.api_key = 'SomeStripeKey'
    app.secret_key = 'super secret key'
    app.json_encoder = MiniJSONEncoder
    app.config['JSONIFY_PRETTYPRINT_REGULAR'] = False
    app.config['UPLOADS_FOLDER'] = os.path.realpath('.') + '/static/'
    app.config['FILE_SYSTEM_STORAGE_FILE_VIEW'] = 'static'
    app.config['STATIC_URL'] = '/static/'
    app.config['STATIC_ROOT'] = 'staticfiles'
    app.config['STATICFILES_DIRS'] = (os.path.join(BASE_DIR, 'static'),)
    app.config['SQLALCHEMY_RECORD_QUERIES'] = True
<<<<<<< HEAD
=======
    # app.config['SERVER_NAME'] = 'http://127.0.0.1:8001'
    # app.config['SERVER_NAME'] = 'open-event-dev.herokuapp.com'
>>>>>>> 15acc7db
    app.logger.addHandler(logging.StreamHandler(sys.stdout))
    app.logger.setLevel(logging.INFO)
    app.jinja_env.add_extension('jinja2.ext.do')
    app.jinja_env.add_extension('jinja2.ext.loopcontrols')
    app.jinja_env.undefined = SilentUndefined
    app.jinja_env.filters['operation_name'] = operation_name

    # set up jwt
    app.config['JWT_AUTH_USERNAME_KEY'] = 'email'
    app.config['JWT_EXPIRATION_DELTA'] = timedelta(seconds=24 * 60 * 60)
    app.config['JWT_AUTH_URL_RULE'] = None
    jwt = JWT(app, jwt_authenticate, jwt_identity)

    # setup celery
    app.config['CELERY_BROKER_URL'] = environ.get('REDIS_URL',
                                                  'redis://localhost:6379/0')
    app.config['CELERY_RESULT_BACKEND'] = app.config['CELERY_BROKER_URL']

    HTMLMIN(app)
    admin_view = AdminView("Open Event")
    admin_view.init(app)
    admin_view.init_login(app)

    # Profiling
    app.config['PROFILE'] = True
    app.wsgi_app = ProfilerMiddleware(app.wsgi_app, restrictions=[30])

    # API version 2
    with app.app_context():
        from app.api import api_v2
        app.register_blueprint(api_v2)

    sa.orm.configure_mappers()

    return app, manager, db, jwt


current_app, manager, database, jwt = create_app()


@app.errorhandler(404)
def page_not_found(e):
    if request_wants_json():
        error = NotFoundError()
        return json.dumps(error.to_dict()), getattr(error, 'code', 404)
    return render_template('404.html'), 404


@app.errorhandler(403)
def forbidden(e):
    if request_wants_json():
        return json.dumps({"error": "forbidden"}), 403
    return render_template('gentelella/admin/forbidden.html'), 403

# taken from http://flask.pocoo.org/snippets/45/
def request_wants_json():
    best = request.accept_mimetypes.best_match(
        ['application/json', 'text/html'])
    return best == 'application/json' and request.accept_mimetypes[best] > request.accept_mimetypes['text/html']

@app.context_processor
def locations():
    def get_locations_of_events():
        return DataGetter.get_locations_of_events()

    return dict(locations=get_locations_of_events)


@app.context_processor
def event_types():
    event_types = DataGetter.get_event_types()
    return dict(event_typo=event_types[:10])


@app.context_processor
def pages():
    pages = DataGetter.get_all_pages()
    return dict(system_pages=pages)


@app.context_processor
def social_settings():
    settings = get_settings()
    return dict(settings=settings)


@app.template_filter('pretty_name')
def pretty_name_filter(string):
    string = str(string)
    string = string.replace('_', ' ')
    string = string.title()
    return string


@app.template_filter('currency_symbol')
def currency_symbol_filter(currency_code):
    symbol = CurrencyCodes().get_symbol(currency_code)
    return symbol if symbol else '$'


@app.template_filter('currency_name')
def currency_name_filter(currency_code):
    name = CurrencyCodes().get_currency_name(currency_code)
    return name if name else ''


@app.template_filter('camel_case')
def camel_case_filter(string):
    return camel_case(string)


@app.template_filter('slugify')
def slugify_filter(string):
    return slugify(string)


@app.template_filter('humanize')
def humanize_filter(time):
    if not time:
        return "N/A"
    return arrow.get(time).humanize()


@app.template_filter('humanize_alt')
def humanize_alt_filter(time):
    if not time:
        return "N/A"
    return humanize.naturaltime(datetime.now() - time)


@app.template_filter('firstname')
def firstname_filter(string):
    if string:
        return HumanName(string).first
    else:
        return 'N/A'


@app.template_filter('middlename')
def middlename_filter(string):
    if string:
        return HumanName(string).middle
    else:
        return 'N/A'


@app.template_filter('lastname')
def lastname_filter(string):
    if string:
        return HumanName(string).last
    else:
        return 'N/A'


@app.template_filter('money')
def money_filter(string):
    return '{:20,.2f}'.format(float(string))


@app.template_filter('datetime')
def simple_datetime_display(date):
    return date.strftime('%B %d, %Y %I:%M %p')


@app.context_processor
def flask_helpers():
    def string_empty(string):
        from app.helpers.helpers import string_empty
        return string_empty(string)

    def current_date(format='%a, %B %d %I:%M %p', **kwargs):
        return (datetime.now() + timedelta(**kwargs)).strftime(format)

    return dict(string_empty=string_empty, current_date=current_date, forex=forex)


@app.context_processor
def versioning_manager():
    def count_versions(model_object):
        from sqlalchemy_continuum.utils import count_versions
        return count_versions(model_object)

    def changeset(model_object):
        from sqlalchemy_continuum import changeset
        return changeset(model_object)

    def transaction_class(version_object):
        from sqlalchemy_continuum import transaction_class
        transaction = transaction_class(version_object)
        return transaction.query.get(version_object.transaction_id)

    def version_class(model_object):
        from sqlalchemy_continuum import version_class
        return version_class(model_object)

    def get_user_name(transaction_object):
        if transaction_object and transaction_object.user_id:
            user = DataGetter.get_user(transaction_object.user_id)
            return user.email
        return 'unconfigured@example.com'

    def side_by_side_diff(changeset_entry):
        from app.helpers.versioning import side_by_side_diff
        for side_by_side_diff_entry in side_by_side_diff(changeset_entry[0],
                                                         changeset_entry[1]):
            yield side_by_side_diff_entry

    return dict(count_versions=count_versions,
                changeset=changeset,
                transaction_class=transaction_class,
                version_class=version_class,
                side_by_side_diff=side_by_side_diff,
                get_user_name=get_user_name)


# http://stackoverflow.com/questions/26724623/
@app.before_request
def track_user():
    if current_user.is_authenticated:
        current_user.update_lat()


def make_celery(app):
    celery = Celery(app.import_name, broker=app.config['CELERY_BROKER_URL'])
    celery.conf.update(app.config)
    task_base = celery.Task

    class ContextTask(task_base):
        abstract = True

        def __call__(self, *args, **kwargs):
            with app.app_context():
                return task_base.__call__(self, *args, **kwargs)

    celery.Task = ContextTask
    return celery


celery = make_celery(current_app)


# http://stackoverflow.com/questions/9824172/find-out-whether-celery-task-exists
@after_task_publish.connect
def update_sent_state(sender=None, body=None, **kwargs):
    # the task may not exist if sent using `send_task` which
    # sends tasks by name, so fall back to the default result backend
    # if that is the case.
    task = celery.tasks.get(sender)
    backend = task.backend if task else celery.backend
    backend.store_result(body['id'], None, 'WAITING')


# register celery tasks. removing them will cause the tasks to not function. so don't remove them
# it is important to register them after celery is defined to resolve circular imports
import api.helpers.tasks
import helpers.tasks


@app.before_first_request
def set_secret():
    url = request.url_root.split('//')[1].split('/')[0]
    current_app.secret_key = get_settings()['secret']
    current_app.config['SERVER_NAME'] = url


@app.context_processor
def integrate_socketio():
    integrate = current_app.config.get('INTEGRATE_SOCKETIO', False)
    return dict(integrate_socketio=integrate)


<<<<<<< HEAD
scheduler = BackgroundScheduler(timezone=utc)
scheduler.add_job(send_mail_to_expired_orders, 'interval', hours=5)
scheduler.add_job(empty_trash, 'cron', day_of_week='mon-fri', hour=5, minute=30)
scheduler.add_job(send_after_event_mail, 'cron', day_of_week='mon-fri', hour=5, minute=30)
scheduler.add_job(send_event_fee_notification, 'cron', day=1)
scheduler.add_job(send_event_fee_notification_followup, 'cron', day=15)
scheduler.start()
=======
# Testing database performance
@app.after_request
def after_request(response):
    for query in get_debug_queries():
        if query.duration >= ProductionConfig.DATABASE_QUERY_TIMEOUT:
            app.logger.warning("SLOW QUERY: %s\nParameters: %s\nDuration: %fs\nContext: %s\n" % (query.statement, query.parameters, query.duration, query.context))
    return response



def send_after_event_mail():
    with app.app_context():
        events = Event.query.all()
        for event in events:
            upcoming_events = DataGetter.get_upcoming_events(event.id)
            organizers = DataGetter.get_user_event_roles_by_role_name(
                event.id, 'organizer')
            speakers = DataGetter.get_user_event_roles_by_role_name(event.id,
                                                                    'speaker')
            if datetime.now() > event.end_time:
                for speaker in speakers:
                    send_after_event(speaker.user.email, event.id,
                                     upcoming_events)
                for organizer in organizers:
                    send_after_event(organizer.user.email, event.id,
                                     upcoming_events)


# logging.basicConfig()
sched = BackgroundScheduler(timezone=utc)
sched.add_job(send_after_event_mail,
              'cron',
              day_of_week='mon-fri',
              hour=5,
              minute=30)


# sched.start()

def send_mail_to_expired_orders():
    with app.app_context():
        orders = DataGetter.get_expired_orders()
        for order in orders:
            send_email_for_expired_orders('adityavyas17@gmail.com', order.event.name, order.get_invoice_number(),
                                          url_for('ticketing.view_order_after_payment',
                                                  order_identifier=order.identifier, _external=True))


order_sched = BackgroundScheduler(timezone=utc)
order_sched.add_job(send_mail_to_expired_orders,
                    'interval',
                    hours=5)

order_sched.start()


def empty_trash():
    with app.app_context():
        events = Event.query.filter_by(in_trash=True)
        users = User.query.filter_by(in_trash=True)
        sessions = Session.query.filter_by(in_trash=True)
        for event in events:
            if datetime.now() - event.trash_date >= timedelta(days=30):
                DataManager.delete_event(event.id)

        for user in users:
            if datetime.now() - user.trash_date >= timedelta(days=30):
                transaction = transaction_class(Event)
                transaction.query.filter_by(user_id=user.id).delete()
                delete_from_db(user, "User deleted permanently")

        for session_ in sessions:
            if datetime.now() - session_.trash_date >= timedelta(days=30):
                delete_from_db(session_, "Session deleted permanently")


trash_sched = BackgroundScheduler(timezone=utc)
trash_sched.add_job(
    empty_trash, 'cron',
    day_of_week='mon-fri',
    hour=5, minute=30)
trash_sched.start()
>>>>>>> 15acc7db

# Flask-SocketIO integration

socketio = None
if current_app.config.get('INTEGRATE_SOCKETIO', False):
    from eventlet import monkey_patch
    from flask_socketio import SocketIO, emit, join_room

    monkey_patch()

    async_mode = 'eventlet'
    socketio = SocketIO(current_app, async_mode=async_mode)


    @socketio.on('connect', namespace='/notifs')
    def connect_handler_notifs():
        if current_user.is_authenticated():
            user_room = 'user_{}'.format(session['user_id'])
            join_room(user_room)
            emit('notifs-response', {'meta': 'WS connected'}, namespace='/notifs')


    @socketio.on('connect', namespace='/notifpage')
    def connect_handler_notif_page():
        if current_user.is_authenticated():
            user_room = 'user_{}'.format(session['user_id'])
            join_room(user_room)
            emit('notifpage-response', {'meta': 'WS notifpage connected'}, namespace='/notifpage')

if __name__ == '__main__':
    if current_app.config.get('INTEGRATE_SOCKETIO', False):
        socketio.run(current_app)
    else:
        current_app.run()<|MERGE_RESOLUTION|>--- conflicted
+++ resolved
@@ -97,11 +97,7 @@
     app.config['STATIC_ROOT'] = 'staticfiles'
     app.config['STATICFILES_DIRS'] = (os.path.join(BASE_DIR, 'static'),)
     app.config['SQLALCHEMY_RECORD_QUERIES'] = True
-<<<<<<< HEAD
-=======
-    # app.config['SERVER_NAME'] = 'http://127.0.0.1:8001'
-    # app.config['SERVER_NAME'] = 'open-event-dev.herokuapp.com'
->>>>>>> 15acc7db
+
     app.logger.addHandler(logging.StreamHandler(sys.stdout))
     app.logger.setLevel(logging.INFO)
     app.jinja_env.add_extension('jinja2.ext.do')
@@ -372,8 +368,6 @@
     integrate = current_app.config.get('INTEGRATE_SOCKETIO', False)
     return dict(integrate_socketio=integrate)
 
-
-<<<<<<< HEAD
 scheduler = BackgroundScheduler(timezone=utc)
 scheduler.add_job(send_mail_to_expired_orders, 'interval', hours=5)
 scheduler.add_job(empty_trash, 'cron', day_of_week='mon-fri', hour=5, minute=30)
@@ -381,90 +375,17 @@
 scheduler.add_job(send_event_fee_notification, 'cron', day=1)
 scheduler.add_job(send_event_fee_notification_followup, 'cron', day=15)
 scheduler.start()
-=======
+
 # Testing database performance
 @app.after_request
 def after_request(response):
     for query in get_debug_queries():
         if query.duration >= ProductionConfig.DATABASE_QUERY_TIMEOUT:
-            app.logger.warning("SLOW QUERY: %s\nParameters: %s\nDuration: %fs\nContext: %s\n" % (query.statement, query.parameters, query.duration, query.context))
+            app.logger.warning("SLOW QUERY: %s\nParameters: %s\nDuration: %fs\nContext: %s\n" % (query.statement,
+                                                                                                 query.parameters,
+                                                                                                 query.duration,
+                                                                                                 query.context))
     return response
-
-
-
-def send_after_event_mail():
-    with app.app_context():
-        events = Event.query.all()
-        for event in events:
-            upcoming_events = DataGetter.get_upcoming_events(event.id)
-            organizers = DataGetter.get_user_event_roles_by_role_name(
-                event.id, 'organizer')
-            speakers = DataGetter.get_user_event_roles_by_role_name(event.id,
-                                                                    'speaker')
-            if datetime.now() > event.end_time:
-                for speaker in speakers:
-                    send_after_event(speaker.user.email, event.id,
-                                     upcoming_events)
-                for organizer in organizers:
-                    send_after_event(organizer.user.email, event.id,
-                                     upcoming_events)
-
-
-# logging.basicConfig()
-sched = BackgroundScheduler(timezone=utc)
-sched.add_job(send_after_event_mail,
-              'cron',
-              day_of_week='mon-fri',
-              hour=5,
-              minute=30)
-
-
-# sched.start()
-
-def send_mail_to_expired_orders():
-    with app.app_context():
-        orders = DataGetter.get_expired_orders()
-        for order in orders:
-            send_email_for_expired_orders('adityavyas17@gmail.com', order.event.name, order.get_invoice_number(),
-                                          url_for('ticketing.view_order_after_payment',
-                                                  order_identifier=order.identifier, _external=True))
-
-
-order_sched = BackgroundScheduler(timezone=utc)
-order_sched.add_job(send_mail_to_expired_orders,
-                    'interval',
-                    hours=5)
-
-order_sched.start()
-
-
-def empty_trash():
-    with app.app_context():
-        events = Event.query.filter_by(in_trash=True)
-        users = User.query.filter_by(in_trash=True)
-        sessions = Session.query.filter_by(in_trash=True)
-        for event in events:
-            if datetime.now() - event.trash_date >= timedelta(days=30):
-                DataManager.delete_event(event.id)
-
-        for user in users:
-            if datetime.now() - user.trash_date >= timedelta(days=30):
-                transaction = transaction_class(Event)
-                transaction.query.filter_by(user_id=user.id).delete()
-                delete_from_db(user, "User deleted permanently")
-
-        for session_ in sessions:
-            if datetime.now() - session_.trash_date >= timedelta(days=30):
-                delete_from_db(session_, "Session deleted permanently")
-
-
-trash_sched = BackgroundScheduler(timezone=utc)
-trash_sched.add_job(
-    empty_trash, 'cron',
-    day_of_week='mon-fri',
-    hour=5, minute=30)
-trash_sched.start()
->>>>>>> 15acc7db
 
 # Flask-SocketIO integration
 
