from flask import request, url_for, redirect, abort, flash
from flask.ext.admin import BaseView
from flask_admin import expose
from flask.ext import login

from app.views.admin.models_views.events import is_verified_user
from ....helpers.data import DataManager, get_facebook_auth, get_instagram_auth
from ....helpers.data_getter import DataGetter
from app.helpers.storage import upload, UPLOAD_PATHS
from app.helpers.oauth import OAuth, FbOAuth, InstagramOAuth


class ProfileView(BaseView):

    def is_accessible(self):
        return login.current_user.is_authenticated

    def _handle_view(self, name, **kwargs):
        if not self.is_accessible():
            return redirect(url_for('admin.login_view', next=request.url))

    @expose('/')
    def index_view(self):
        if not is_verified_user():
            flash("Your account is unverified. "
                  "Please verify by clicking on the confirmation link that has been emailed to you.")
        profile = DataGetter.get_user(login.current_user.id)
        return self.render('/gentelella/admin/profile/index.html',
                           profile=profile)

    @expose('/edit/', methods=('GET', 'POST'))
    @expose('/edit/<user_id>', methods=('GET', 'POST'))
    def edit_view(self, user_id=None):
        admin = None
        if not user_id:
            user_id = login.current_user.id
        else:
            admin = True
        if request.method == 'POST':
            url = ""
<<<<<<< HEAD
=======
            if 'avatar' in request.files and request.files['avatar'].filename != "":
                avatar_img = request.files['avatar']
                url = upload(
                    avatar_img,
                    UPLOAD_PATHS['user']['avatar'].format(
                        user_id=int(user_id)
                    ))
>>>>>>> c1f9836a
            profile = DataManager.update_user(request.form, int(user_id), url)
            if admin:
                return redirect(url_for('sadmin_users.details_view', user_id=user_id))
            return redirect(url_for('.index_view'))
        profile = DataGetter.get_user(int(user_id))
        return self.render('/gentelella/admin/profile/edit.html', profile=profile)

    @expose('/notifications/', methods=('GET', 'POST'))
    def notifications_view(self):
        user = login.current_user
        notifications = DataGetter.get_all_user_notifications(user)

        return self.render('/gentelella/admin/profile/notifications.html',
                           notifications=notifications)

    @expose('/notifications/read/<notification_id>/', methods=('GET', 'POST'))
    def mark_notification_as_read(self, notification_id):
        user = login.current_user
        notification = DataGetter.get_user_notification(notification_id)

        if notification and notification.user == user:
            DataManager.mark_user_notification_as_read(notification)
            return redirect(url_for('.notifications_view'))
        else:
            abort(404)

    @expose('/notifications/allread/', methods=('GET', 'POST'))
    def mark_all_notification_as_read(self):
        user = login.current_user
        DataManager.mark_all_user_notification_as_read(user)

        return redirect(url_for('.notifications_view'))

    @expose('/fb_connect', methods=('GET', 'POST'))
    def connect_facebook(self):
        facebook = get_facebook_auth()
        fb_auth_url, state = facebook.authorization_url(FbOAuth.get_auth_uri(), access_type='offline')
        return redirect(fb_auth_url)

    @expose('/instagram_connect', methods=('GET', 'POST'))
    def connect_instagram(self):
        instagram = get_instagram_auth()
        print InstagramOAuth.get_auth_uri()
        instagram_auth_url, state = instagram.authorization_url(InstagramOAuth.get_auth_uri(), access_type='offline')
        return redirect(instagram_auth_url)<|MERGE_RESOLUTION|>--- conflicted
+++ resolved
@@ -38,16 +38,6 @@
             admin = True
         if request.method == 'POST':
             url = ""
-<<<<<<< HEAD
-=======
-            if 'avatar' in request.files and request.files['avatar'].filename != "":
-                avatar_img = request.files['avatar']
-                url = upload(
-                    avatar_img,
-                    UPLOAD_PATHS['user']['avatar'].format(
-                        user_id=int(user_id)
-                    ))
->>>>>>> c1f9836a
             profile = DataManager.update_user(request.form, int(user_id), url)
             if admin:
                 return redirect(url_for('sadmin_users.details_view', user_id=user_id))
