{% extends 'gentelella/admin/event/event_base.html' %}

{% block title %}
    {{ event.name }} - Export
{% endblock %}

{% set active_page = "export" %}

{% block head_css %}
    {{ super() }}
    <style type="text/css">
        .checkbox > label {
            margin-left: 0;
            margin-right: 0;
            display: inline-block;
        }

        .checkbox > .checkbox-label {
            position: absolute;
            top: 5px;
            left: 58px;
            font-size: 15px;
            font-weight: 300;
            text-transform: uppercase;
        }
        .string { color: green; }
        .number { color: darkorange; }
        .boolean { color: blue; }
        .null { color: magenta; }
        .key { color: red; }
<<<<<<< HEAD

        #export_creator {
          opacity: 0.8;
        }
        #export_creator_email {
          font-weight: 600;
=======
        #json-response {
          max-height: 650px;
>>>>>>> d840f690
        }
    </style>
{% endblock %}

{% block content %}
    <div class="row">
        <div class="col-md-5 col-md-push-1">
            <h3 style="font-weight: 300;">Select which media files you want in the zip</h3>
            <form id="exportForm" style="margin-top:20px;">
                <div class="checkbox">
                    <input type="checkbox" class="toggle-switch" name="image" id="image">
                    <label for="image"></label> <span class="checkbox-label">Image</span>
                </div>
                <div class="checkbox">
                    <input type="checkbox" class="toggle-switch" name="video" id="video">
                    <label for="video"></label> <span class="checkbox-label">Video</span>

                </div>
                <div class="checkbox">
                    <input type="checkbox" class="toggle-switch" name="audio" id="audio">
                    <label for="audio"></label> <span class="checkbox-label">Audio</span>
                </div>
                <div class="checkbox">
                    <input type="checkbox" class="toggle-switch" name="document" id="document">
                    <label for="document"></label> <span class="checkbox-label">Document</span>
                </div>
            </form>
            <br>
            <div class="btn-group">
                <button type="button" class="btn btn-primary" id="btnStartExport" onclick="exportEvent({{ event.id }}, '{{current_user.email}}')"
                        style="margin-bottom: 0px; margin-right: 10px;" disabled="disabled">Start
                </button>
                <button type="button" class="btn btn-default" id="btnExportEvent" disabled="disabled">Download</button>
            </div>
            <br><br>
            <span id="export_status"></span><br>
            <span id="export_creator" style="display: none;">Started by <span id="export_creator_email">user_email</span>,
              <span id="export_creator_datetime">datetime</span>
            </span>
        </div>
        <div class="col-md-5 col-md-push-1">
            <h3 style="font-weight: 300;">Access event information via REST API</h3>
            <form style="margin-top:20px;" id="api-form">
                <div class="checkbox">
                    <input type="checkbox" class="toggle-switch" name="basic_event_details" id="basic_event_details"
                           checked disabled>
                    <label for="basic_event_details"></label> <span class="checkbox-label">Basic Event Details</span>
                </div>
                <div class="checkbox">
                    <input type="checkbox" class="toggle-switch" name="event_sessions" id="event_sessions">
                    <label for="event_sessions"></label> <span class="checkbox-label">Sessions</span>
                </div>
                <div class="checkbox">
                    <input type="checkbox" class="toggle-switch" name="event_microlocations" id="event_microlocations">
                    <label for="event_microlocations"></label> <span class="checkbox-label">Microlocations</span>
                </div>
                <div class="checkbox">
                    <input type="checkbox" class="toggle-switch" name="event_tracks" id="event_tracks">
                    <label for="event_tracks"></label> <span class="checkbox-label">Tracks</span>
                </div>
                <div class="checkbox">
                    <input type="checkbox" class="toggle-switch" name="event_speakers" id="event_speakers">
                    <label for="event_speakers"></label> <span class="checkbox-label">Speakers</span>
                </div>
                <div class="checkbox">
                    <input type="checkbox" class="toggle-switch" name="event_sponsors" id="event_sponsors">
                    <label for="event_sponsors"></label> <span class="checkbox-label">Sponsors</span>
                </div>
            </form>
            <br>
            <p>You can make a <code>GET</code> request to the following endpoint to access the selected information</p>
            <pre><code id="endpoint-url-holder" data-event-id="{{ event.id }}"></code></pre>
            <br>
            <h4>Response</h4>
            <pre id="json-response"></pre>
        </div>
    </div>
{% endblock %}
{% block tail_js %}
    {{ super() }}
    <script src="{{ url_for('static', filename='js/admin/event/exportEvent.js') }}"></script>

    <script type="text/javascript">
        function export_as_ical(evt) {
            $.getJSON("/api/v1/event/" + {{event.id}} +"/export/ical", function (result) {
                console.log(result["filename"]);
                window.open("/calendar/" + result["filename"]);
            });

            return false;
        }

        function syntaxHighlight(json) {
            json = json.replace(/&/g, '&amp;').replace(/</g, '&lt;').replace(/>/g, '&gt;');
            return json.replace(/("(\\u[a-zA-Z0-9]{4}|\\[^u]|[^\\"])*"(\s*:)?|\b(true|false|null)\b|-?\d+(?:\.\d*)?(?:[eE][+\-]?\d+)?)/g, function (match) {
                var cls = 'number';
                if (/^"/.test(match)) {
                    if (/:$/.test(match)) {
                        cls = 'key';
                    } else {
                        cls = 'string';
                    }
                } else if (/true|false/.test(match)) {
                    cls = 'boolean';
                } else if (/null/.test(match)) {
                    cls = 'null';
                }
                return '<span class="' + cls + '">' + match + '</span>';
            });
        }


        $(function () {
            var $apiCheckboxes = $("#api-form").find("input[type=checkbox]");
            var $endpointUrlHolder = $("#endpoint-url-holder");
            var eventId = $endpointUrlHolder.data('event-id');
            $apiCheckboxes.change(function () {
                var includes = [];
                $.each($apiCheckboxes, function (key, $apiCheckbox) {
                    $apiCheckbox = $($apiCheckbox);
                    var name = $apiCheckbox.attr('name');
                    if (name != 'basic_event_details' && $apiCheckbox[0].checked) {
                        includes.push(name.replace("event_", ""))
                    }
                });
                var oldText = $endpointUrlHolder.text();
                if (includes.length > 0) {
                    includes = includes.join(',');
                    var url = location.protocol + "//" + location.host + "/api/v2/events/" + eventId + "?include=" + includes;
                    $endpointUrlHolder.text(url);
                } else {
                    $endpointUrlHolder.text(location.protocol + "//" + location.host + "/api/v2/events/" + eventId);
                }
                if($endpointUrlHolder.text() != oldText) {
                    reloadSample($endpointUrlHolder.text());
                }

            });
            $apiCheckboxes.trigger('change');
        });

        function reloadSample(url) {
            $.getJSON(url, function(data) {
                var str = JSON.stringify(data, undefined, 4);
                $("#json-response").html(syntaxHighlight(str));
            });
        }

        loadPreviousJob(
          task_url="{{ export_jobs.task }}",
          user_email="{{ export_jobs.user_email }}",
          start_time="{{ export_jobs.start_time | humanize_alt }}"
        );
    </script>

{% endblock %}
<|MERGE_RESOLUTION|>--- conflicted
+++ resolved
@@ -28,17 +28,16 @@
         .boolean { color: blue; }
         .null { color: magenta; }
         .key { color: red; }
-<<<<<<< HEAD
 
         #export_creator {
           opacity: 0.8;
         }
         #export_creator_email {
           font-weight: 600;
-=======
+        }
+
         #json-response {
           max-height: 650px;
->>>>>>> d840f690
         }
     </style>
 {% endblock %}
