"""Copyright 2016 Niranjan Rajendran"""
import binascii
import os
import uuid

from datetime import timedelta, datetime

from flask import url_for

from flask.ext import login

<<<<<<< HEAD
from app import db
=======
from app.helpers.cache import cache
>>>>>>> a695ecc6
from app.helpers.data import save_to_db
from app.helpers.helpers import string_empty, send_email_for_after_purchase, get_count
from app.models.order import Order
from app.models.ticket import Ticket
from app.helpers.data_getter import DataGetter
from app.helpers.data import DataManager

from app.helpers.payment import StripePaymentsManager, represents_int, PayPalPaymentsManager
from app.models.ticket_holder import TicketHolder
from app.models.order import OrderTicket
from app.models.event import Event
from app.models.user_detail import UserDetail
from app.models.discount_code import DiscountCode

from app.helpers.helpers import send_email_after_account_create_with_password


class TicketingManager(object):
    """All ticketing and orders related functions"""

    @staticmethod
    @cache.memoize(50)
    def get_ticket(ticket_id):
        return Ticket.query.get(ticket_id)

    @staticmethod
    def get_orders_of_user(user_id=None, upcoming_events=True):
        """
        :return: Return all order objects with the current user
        """
        if not user_id:
            user_id = login.current_user.id
        query = Order.query.join(Order.event) \
            .filter(Order.user_id == user_id) \
            .filter(Order.status == 'completed')
        if upcoming_events:
            return query.filter(Event.start_time >= datetime.now())
        else:
            return query.filter(Event.end_time < datetime.now())

    @staticmethod
    def get_orders(event_id=None, status=None, from_date=None, to_date=None):
        if event_id:
            if status:
                orders = Order.query.filter_by(event_id=event_id).filter_by(status=status) \
                    .filter(Order.user_id.isnot(None))
            else:
                orders = Order.query.filter_by(event_id=event_id).filter(Order.user_id.isnot(None))
        else:
            if status:
                orders = Order.query.filter_by(status=status).filter(Order.user_id.isnot(None))
            else:
                orders = Order.query.filter(Order.user_id.isnot(None))

        if from_date:
            orders = orders.filter(Order.created_at >= from_date)
        if to_date:
            orders = orders.filter(Order.created_at <= to_date)
        return orders.all()

    @staticmethod
    def get_orders_count(event_id, status='completed'):
        return get_count(Order.query.filter_by(event_id=event_id).filter(Order.user_id.isnot(None))
                         .filter_by(status=status))

    @staticmethod
    def get_orders_count_by_type(event_id, type='free'):
        return get_count(Order.query.filter_by(event_id=event_id).filter_by(status='completed')
                         .filter(Ticket.type == type))

    @staticmethod
    def get_all_orders_count_by_type(type='free'):
        return get_count(Order.query.filter_by(status='completed').filter(Ticket.type == type))

    @staticmethod
    def get_max_orders_count(event_id, type='free'):
        ticket = Ticket.query.filter_by(event_id=event_id).filter_by(type=type).first()
        if ticket:
            return ticket.quantity
        else:
            return 0

    @staticmethod
    def get_order_expiry():
        return 10

    @staticmethod
    def get_new_order_identifier():
        identifier = str(uuid.uuid4())
        count = get_count(Order.query.filter_by(identifier=identifier))
        if count == 0:
            return identifier
        else:
            return TicketingManager.get_new_order_identifier()

    @staticmethod
    def get_order(order_id):
        return Ticket.query.get(order_id)

    @staticmethod
    def get_order_by_identifier(identifier):
        return Order.query.filter_by(identifier=identifier).first()

    @staticmethod
    def get_discount_codes(event_id):
        return DiscountCode.query.filter_by(event_id=event_id).all()

    @staticmethod
    def get_discount_code(event_id, discount_code):
        if represents_int(discount_code):
            return DiscountCode.query.get(discount_code)
        else:
            return DiscountCode.query.filter_by(code=discount_code).first()

    @staticmethod
    def get_or_create_user_by_email(email, data=None):
        user = DataGetter.get_user_by_email(email, False)
        if not user:
            password = binascii.b2a_hex(os.urandom(4))
            user_data = [email, password]
            user = DataManager.create_user(user_data)
            send_email_after_account_create_with_password({
                'email': email,
                'password': password
            })
        if user.user_detail:
            user.user_detail.firstname = data['firstname']
            user.user_detail.lastname = data['lastname']
        else:
            user_detail = UserDetail(firstname=data['firstname'], lastname=data['lastname'])
            user.user_detail = user_detail

        save_to_db(user)
        return user

    @staticmethod
    def get_and_set_expiry(identifier, override=False):
        if type(identifier) is Order:
            order = identifier
        elif represents_int(identifier):
            order = TicketingManager.get_order(identifier)
        else:
            order = TicketingManager.get_order_by_identifier(identifier)

        if order and not order.paid_via:
            if override \
                or (order.status != 'completed' and
                            (order.created_at + timedelta(
                                minutes=TicketingManager.get_order_expiry())) < datetime.utcnow()):
                order.status = 'expired'
                save_to_db(order)
        return order

    @staticmethod
    def create_order(form, from_organizer=False):
        order = Order()
        order.status = 'pending'
        order.identifier = TicketingManager.get_new_order_identifier()
        order.event_id = form.get('event_id')

        if from_organizer:
            order.paid_via = form.get('payment_via')

        ticket_ids = form.getlist('ticket_ids[]')
        ticket_quantity = form.getlist('ticket_quantities[]')

        ticket_subtotals = []
        if from_organizer:
            ticket_subtotals = form.getlist('ticket_subtotals[]')

        amount = 0
        for index, id in enumerate(ticket_ids):
            if not string_empty(id) and int(ticket_quantity[index]) > 0:
                with db.session.no_autoflush:
                    order_ticket = OrderTicket()
                    order_ticket.ticket = TicketingManager.get_ticket(id)
                    order_ticket.quantity = int(ticket_quantity[index])
                    order.tickets.append(order_ticket)

                    if from_organizer:
                        amount += int(ticket_subtotals[index])
                    else:
                        amount += (order_ticket.ticket.price * order_ticket.quantity)

        order.amount = amount

        if login.current_user.is_authenticated:
            order.user_id = login.current_user.id

        save_to_db(order)
        return order

    @staticmethod
    def initiate_order_payment(form):
        identifier = form['identifier']
        email = form['email']

        order = TicketingManager.get_and_set_expiry(identifier)

        if order:

            user = TicketingManager.get_or_create_user_by_email(email, form)
            order.user_id = user.id

            if order.amount > 0 \
                and (not order.paid_via
                     or (order.paid_via
                         and (order.paid_via == 'stripe'
                              or order.paid_via == 'paypal'))):

                country = form['country']
                address = form['address']
                city = form['city']
                state = form['state']
                zipcode = form['zipcode']
                order.address = address
                order.city = city
                order.state = state
                order.country = country
                order.zipcode = zipcode
                order.status = 'initialized'
                ticket_holder = TicketHolder(name=user.user_detail.fullname,
                                             email=email, address=address,
                                             city=city, state=state, country=country, order_id=order.id)
            else:
                order.status = 'completed'
                order.completed_at = datetime.utcnow()
                if not order.paid_via:
                    order.paid_via = 'free'
                ticket_holder = TicketHolder(name=user.user_detail.fullname, email=email, order_id=order.id)
            # add attendee role to user
            DataManager.add_attendee_role_to_event(user, order.event_id)
            # save items
            save_to_db(order)
            save_to_db(ticket_holder)

            return order
        else:
            return False

    @staticmethod
    def charge_stripe_order_payment(form):
        order = TicketingManager.get_and_set_expiry(form['identifier'])
        order.stripe_token = form['stripe_token_id']
        save_to_db(order)

        charge = StripePaymentsManager.capture_payment(order)
        if charge:
            order.paid_via = 'stripe'
            order.payment_mode = charge.source.object
            order.brand = charge.source.brand
            order.exp_month = charge.source.exp_month
            order.exp_year = charge.source.exp_year
            order.last4 = charge.source.last4
            order.transaction_id = charge.id
            order.status = 'completed'
            order.completed_at = datetime.utcnow()
            save_to_db(order)

            send_email_for_after_purchase(order.user.email, order.get_invoice_number(),
                                          url_for('ticketing.view_order_after_payment',
                                                  order_identifier=order.identifier, _external=True))
            return True, order
        else:
            return False, 'Error'

    @staticmethod
    def charge_paypal_order_payment(order):
        payment_details = PayPalPaymentsManager.get_approved_payment_details(order)
        if 'PAYERID' in payment_details:
            capture_result = PayPalPaymentsManager.capture_payment(order, payment_details['PAYERID'])
            if capture_result['ACK'] == 'Success':
                order.paid_via = 'paypal'
                order.status = 'completed'
                order.transaction_id = capture_result['PAYMENTINFO_0_TRANSACTIONID']
                order.completed_at = datetime.utcnow()
                save_to_db(order)
                send_email_for_after_purchase(order.user.email, order.get_invoice_number(),
                                              url_for('ticketing.view_order_after_payment',
                                                      order_identifier=order.identifier, _external=True))
                return True, order
            else:
                return False, capture_result['L_SHORTMESSAGE0']
        else:
            return False, 'Payer ID missing. Payment flow tampered.'

    @staticmethod
    def create_edit_discount_code(form, event_id, discount_code_id=None):
        if not discount_code_id:
            discount_code = DiscountCode()
        else:
            discount_code = TicketingManager.get_discount_code(event_id, discount_code_id)
        discount_code.code = form.get('code')
        discount_code.value = form.get('value')
        discount_code.type = form.get('value_type')
        discount_code.min_quantity = form.get('min_quantity', None)
        discount_code.max_quantity = form.get('max_quantity', None)
        discount_code.tickets_number = form.get('tickets_number')
        discount_code.event_id = event_id

        if discount_code.min_quantity == "":
            discount_code.min_quantity = None
        if discount_code.max_quantity == "":
            discount_code.max_quantity = None
        if discount_code.tickets_number == "":
            discount_code.tickets_number = None

        try:
            discount_code.valid_from = datetime.strptime(form.get('start_date', None) + ' ' +
                                                         form.get('start_time', None), '%m/%d/%Y %H:%M')
        except:
            discount_code.valid_from = None

        try:
            discount_code.valid_till = datetime.strptime(form.get('end_date', None) + ' ' +
                                                         form.get('end_time', None), '%m/%d/%Y %H:%M')
        except:
            discount_code.valid_till = None

        discount_code.tickets = ",".join(form.getlist('tickets[]'))

        save_to_db(discount_code)

        return discount_code<|MERGE_RESOLUTION|>--- conflicted
+++ resolved
@@ -9,11 +9,8 @@
 
 from flask.ext import login
 
-<<<<<<< HEAD
 from app import db
-=======
 from app.helpers.cache import cache
->>>>>>> a695ecc6
 from app.helpers.data import save_to_db
 from app.helpers.helpers import string_empty, send_email_for_after_purchase, get_count
 from app.models.order import Order
