"""Copyright 2015 Rafal Kowalski"""
import json
import logging
import os.path
import random
import traceback
from datetime import datetime, timedelta

import requests
from flask import flash, request, url_for, g
from flask.ext import login
from flask.ext.scrypt import generate_password_hash, generate_random_salt
from requests_oauthlib import OAuth2Session
from sqlalchemy.orm.collections import InstrumentedList
from sqlalchemy.sql.expression import exists
from werkzeug import secure_filename
from wtforms import ValidationError

from app.helpers.helpers import string_empty, string_not_empty, uploaded_file
from app.helpers.notification_email_triggers import trigger_new_session_notifications, \
    trigger_session_state_change_notifications
from app.helpers.oauth import OAuth, FbOAuth, InstagramOAuth
from app.helpers.storage import upload, UPLOAD_PATHS
from app.models.notifications import Notification
from ..helpers import helpers as Helper
from ..helpers.data_getter import DataGetter
from ..helpers.static import EVENT_LICENCES
from ..helpers.update_version import VersionUpdater
from ..helpers.system_mails import MAILS
from ..models import db
from ..models.activity import Activity, ACTIVITIES
from ..models.call_for_papers import CallForPaper
from ..models.custom_forms import CustomForms
from ..models.event import Event, EventsUsers
from ..models.event_copyright import EventCopyright
from ..models.file import File
from ..models.invite import Invite
from ..models.microlocation import Microlocation
from ..models.permission import Permission
from ..models.role import Role
from ..models.role_invite import RoleInvite
from ..models.ticket import Ticket
from ..models.service import Service
from ..models.session import Session
from ..models.session_type import SessionType
from ..models.social_link import SocialLink
from ..models.speaker import Speaker
from ..models.sponsor import Sponsor
from ..models.track import Track
from ..models.user import User, ORGANIZER
from ..models.user_detail import UserDetail
from ..models.users_events_roles import UsersEventsRoles
from ..models.page import Page
from ..models.modules import Module
from ..models.email_notifications import EmailNotification
from ..models.message_settings import MessageSettings


class DataManager(object):
    """Main class responsible for DataBase managing"""

    @staticmethod
    def create_user_notification(user, action, title, message):
        """
        Create a User Notification
        :param user: User object to send the notification to
        :param action: Action being performed
        :param title: The message title
        :param message: The message
        """
        notification = Notification(user=user,
                                    action=action,
                                    title=title,
                                    message=message,
                                    received_at=datetime.now())
        save_to_db(notification, 'User notification saved')

    @staticmethod
    def mark_user_notification_as_read(notification):
        """Mark a particular notification read.
        """
        notification.has_read = True
        save_to_db(notification, 'Mark notification as read')

    @staticmethod
    def mark_all_user_notification_as_read(user):
        """Mark all notifications for a User as read.
        """
        unread_notifs = Notification.query.filter_by(user=user,
                                                     has_read=False)

        for notif in unread_notifs:
            notif.has_read = True
            db.session.add(notif)

        db.session.commit()

    @staticmethod
    def add_event_role_invite(email, role_name, event_id):
        """
        Save an event role invite to database and return accept and decline links.
        :param email: Email for the invite
        :param role_name: Role name for the invite
        :param event_id: Event id
        """
        role = Role.query.filter_by(name=role_name).first()

        event = Event.query.get(event_id)
        role_invite = RoleInvite(email=email,
                                 event=event,
                                 role=role,
                                 create_time=datetime.now())

        hash = random.getrandbits(128)
        role_invite.hash = '%032x' % hash

        save_to_db(role_invite, "Role Invite saved")

        accept_link = url_for('events.user_role_invite',
                              event_id=event_id,
                              hash=role_invite.hash)
        decline_link = url_for('events.user_role_invite_decline',
                               event_id=event_id,
                               hash=role_invite.hash)

        return accept_link, decline_link

    @staticmethod
    def add_invite_to_event(user_id, event_id):
        """
        Invite will be saved to database with proper Event id and User id
        :param user_id: Invite belongs to User by user id
        :param event_id: Invite belongs to Event by event id
        """
        new_invite = Invite(user_id=user_id,
                            event_id=event_id)
        hash = random.getrandbits(128)
        new_invite.hash = "%032x" % hash
        save_to_db(new_invite, "Invite saved")
        record_activity('invite_user', event_id=event_id, user_id=user_id)

    @staticmethod
    def create_track(form, event_id):
        """
        Track will be saved to database with proper Event id
        :param form: view data form
        :param event_id: Track belongs to Event by event id
        """
        new_track = Track(name=form.name.data,
                          description=form.description.data,
                          event_id=event_id,
                          track_image_url=form.track_image_url.data)
        save_to_db(new_track, "Track saved")
        record_activity('create_track', event_id=event_id, track=new_track)
        update_version(event_id, False, "tracks_ver")

    @staticmethod
    def toggle_email_notification_settings(user_id, value):
        """
        Settings will be toggled to database with proper User id
        """
        events = DataGetter.get_all_events()
        user = DataGetter.get_user(user_id)
        notification_ids = []
        for event in events:
            if user.is_speaker_at_event(event.id) or user.is_organizer(event.id):
                email_notification = DataGetter.get_email_notification_settings_by_event_id(user_id, event.id)
                if email_notification:
                    email_notification.next_event = value
                    email_notification.new_paper = value
                    email_notification.session_schedule = value
                    email_notification.session_accept_reject = value
                    save_to_db(email_notification, "EmailSettings Toggled")
                    notification_ids.append(email_notification.id)
                else:
                    new_email_notification_setting = EmailNotification(next_event=value,
                                                                       new_paper=value,
                                                                       session_schedule=value,
                                                                       session_accept_reject=value,
                                                                       user_id=user_id,
                                                                       event_id=event.id)
                    save_to_db(new_email_notification_setting, "EmailSetting Toggled")
                    notification_ids.append(new_email_notification_setting.id)
        return notification_ids

    @staticmethod
    def add_email_notification_settings(form, user_id, event_id):
        """
        Settings will be saved to database with proper Event id and User id
        :param form: view data form
        :param event_id: Settings belongs to Event by event id
        :param user_id: Settings belongs to User by user id
        """
        email_notification_setting = DataGetter.get_email_notification_settings_by_event_id(user_id, event_id)
        if email_notification_setting:
            email_notification_setting.next_event = int(form.get('next_event', 0))
            email_notification_setting.new_paper = int(form.get('new_paper', 0))
            email_notification_setting.session_schedule = int(form.get('session_schedule', 0))
            email_notification_setting.session_accept_reject = int(form.get('session_accept_reject', 0))

            save_to_db(email_notification_setting, "EmailSettings Updated")
        else:
            new_email_notification_setting = EmailNotification(next_event=int(form.get('next_event', 0)),
                                                               new_paper=int(form.get('new_paper', 0)),
                                                               session_schedule=int(form.get('session_schedule', 0)),
                                                               session_accept_reject=int(
                                                                   form.get('session_accept_reject', 0)),
                                                               user_id=user_id,
                                                               event_id=event_id)
            save_to_db(new_email_notification_setting, "EmailSetting Saved")

    @staticmethod
    def create_new_track(form, event_id):
        """
        Track will be saved to database with proper Event id
        :param form: view data form
        :param event_id: Track belongs to Event by event id
        """
        new_track = Track(name=form['name'],
                          description=form['description'],
                          event_id=event_id,
                          track_image_url=form['track_image_url'])
        record_activity('create_track', event_id=event_id, track=new_track)
        save_to_db(new_track, "Track saved")

    @staticmethod
    def update_track(form, track):
        """
        Track will be updated in database
        :param form: view data form
        :param track: object contains all earlier data
        """
        data = form.data
        db.session.query(Track) \
            .filter_by(id=track.id) \
            .update(dict(data))
        save_to_db(track, "Track updated")
        record_activity('update_track', event_id=track.event_id, track=track)
        update_version(track.event_id, False, "tracks_ver")

    @staticmethod
    def remove_track(track_id):
        """
        Track will be removed from database
        :param track_id: Track id to remove object
        """
        track = Track.query.get(track_id)
        delete_from_db(track, "Track deleted")
        record_activity('delete_track', event_id=track.event_id, track=track)
        flash('You successfully deleted track')

    @staticmethod
    def create_session(form, event_id, is_accepted=True):
        """
        Session will be saved to database with proper Event id
        :param form: view data form
        :param slide_file:
        :param event_id: Session belongs to Event by event id
        """
        new_session = Session(title=form.title.data,
                              subtitle=form.subtitle.data,
                              long_abstract=form.long_abstract.data,
                              start_time=form.start_time.data,
                              end_time=form.end_time.data,
                              event_id=event_id,
                              short_abstract=form.short_abstract.data)

        new_session.speakers = InstrumentedList(
            form.speakers.data if form.speakers.data else [])
        new_session.microlocation = form.microlocation.data
        new_session.track = form.track.data
        save_to_db(new_session, "Session saved")
        record_activity('create_session', session=new_session, event_id=event_id)
        update_version(event_id, False, "sessions_ver")

    @staticmethod
    def add_session_to_event(request, event_id, state=None):
        """
        Session will be saved to database with proper Event id
        :param state:
        :param request: The request
        :param event_id: Session belongs to Event by event id
        """
        form = request.form
        speaker_img_file = ""
        slide_file = ""
        video_file = ""
        audio_file = ""
        if 'slides' in request.files and request.files['slides'].filename != '':
            slide_file = request.files['slides']
        if 'video' in request.files and request.files['video'].filename != '':
            video_file = request.files['video']
        if 'audio' in request.files and request.files['audio'].filename != '':
            audio_file = request.files['audio']
        if 'photo' in request.files and request.files['photo'].filename != '':
            speaker_img_file = request.files['photo']

        if not state:
            state = form.get('state', 'draft')

        event = DataGetter.get_event(event_id)

        new_session = Session(title=form.get('title', ''),
                              subtitle=form.get('subtitle', ''),
                              long_abstract=form.get('long_abstract', ''),
                              start_time=event.start_time,
                              end_time=event.start_time + timedelta(hours=1),
                              event_id=event_id,
                              short_abstract=form.get('short_abstract', ''),
                              state=state)

        if form.get('track', None) != "":
            new_session.track_id = form.get('track', None)

        if form.get('session_type', None) != "":
            new_session.session_type_id = form.get('session_type', None)

        speaker = Speaker.query.filter_by(email=form.get('email', '')).filter_by(event_id=event_id).first()
        if not speaker:
            speaker = Speaker(name=form.get('name', ''),
                              short_biography=form.get('short_biography', ''),
                              email=form.get('email', ''),
                              website=form.get('website', ''),
                              event_id=event_id,
                              twitter=form.get('twitter', ''),
                              facebook=form.get('facebook', ''),
                              github=form.get('github', ''),
                              linkedin=form.get('linkedin', ''),
                              organisation=form.get('organisation', ''),
                              position=form.get('position', ''),
                              country=form.get('country', ''),
                              user=login.current_user if login and login.current_user.is_authenticated else None)

        new_session.speakers.append(speaker)

        # existing_speaker_ids = form.getlist("speakers[]")
        # for existing_speaker_id in existing_speaker_ids:
        #     existing_speaker = DataGetter.get_speaker(existing_speaker_id)
        #     new_session.speakers.append(existing_speaker)

        save_to_db(new_session, "Session saved")

        if state == 'pending':
            trigger_new_session_notifications(new_session.id, event=event)

        speaker_modified = False
        session_modified = False
        if slide_file != "":
            slide_url = upload(
                slide_file,
                UPLOAD_PATHS['sessions']['slides'].format(
                    event_id=int(event_id), id=int(new_session.id)
                ))
            new_session.slides = slide_url
            session_modified = True
        if audio_file != "":
            audio_url = upload(
                audio_file,
                UPLOAD_PATHS['sessions']['audio'].format(
                    event_id=int(event_id), id=int(new_session.id)
                ))
            new_session.audio = audio_url
            session_modified = True
        if video_file != "":
            video_url = upload(
                video_file,
                UPLOAD_PATHS['sessions']['video'].format(
                    event_id=int(event_id), id=int(new_session.id)
                ))
            new_session.video = video_url
            session_modified = True
        if speaker_img_file != "":
            speaker_img = upload(
                speaker_img_file,
                UPLOAD_PATHS['speakers']['photo'].format(
                    event_id=int(event_id), id=int(speaker.id)
                ))
            speaker.photo = speaker_img
            speaker_modified = True

        if session_modified:
            save_to_db(new_session, "Session saved")
        if speaker_modified:
            save_to_db(speaker, "Speaker saved")
        record_activity('create_session', session=new_session, event_id=event_id)

        invite_emails = form.getlist("speakers[email]")
        for index, email in enumerate(invite_emails):
            if not string_empty(email):
                new_invite = Invite(event_id=event_id,
                                    session_id=new_session.id)
                hash = random.getrandbits(128)
                new_invite.hash = "%032x" % hash
                save_to_db(new_invite, "Invite saved")

                link = url_for('event_sessions.invited_view', session_id=new_session.id, event_id=event_id,
                               _external=True)
                Helper.send_email_invitation(email, new_session.title, link)
                # If a user is registered by the email, send a notification as well
                user = DataGetter.get_user_by_email(email, no_flash=True)
                if user:
                    cfs_link = url_for('event_detail.display_event_cfs', event_id=event.id)
                    Helper.send_notif_invite_papers(user, event.name, cfs_link, link)

    @staticmethod
    def add_speaker_to_event(request, event_id, user=login.current_user):
        form = request.form
        speaker_img_file = ""
        if 'photo' in request.files and request.files['photo'].filename != '':
            speaker_img_file = request.files['photo']

        speaker = Speaker.query.filter_by(email=form.get('email', '')).filter_by(event_id=event_id).first()
        if not speaker:
            speaker = Speaker(name=form.get('name', ''),
                              short_biography=form.get('short_biography', ''),
                              email=form.get('email', ''),
                              website=form.get('website', ''),
                              event_id=event_id,
                              twitter=form.get('twitter', ''),
                              facebook=form.get('facebook', ''),
                              github=form.get('github', ''),
                              linkedin=form.get('linkedin', ''),
                              organisation=form.get('organisation', ''),
                              position=form.get('position', ''),
                              country=form.get('country', ''),
                              user=user if login and login.current_user.is_authenticated else None)
            save_to_db(speaker, "Speaker saved")
            record_activity('create_speaker', speaker=speaker, event_id=event_id)
        speaker_img = ""
        if speaker_img_file != "":
            speaker_img = upload(
                speaker_img_file,
                UPLOAD_PATHS['speakers']['photo'].format(
                    event_id=int(event_id), id=int(speaker.id)
                ))
            speaker.photo = speaker_img
            save_to_db(speaker, "Speaker photo saved")
            record_activity('update_speaker', speaker=speaker, event_id=event_id)

        return speaker

    @staticmethod
    def add_speaker_to_session(request, event_id, session_id, user=login.current_user):
        """
        Session will be saved to database with proper Event id
        :param session_id:
        :param user:
        :param request: view data form
        :param event_id: Session belongs to Event by event id
        """
        session = DataGetter.get_session(session_id)
        speaker = DataManager.add_speaker_to_event(request, event_id, user)
        session.speakers.append(speaker)
        save_to_db(session, "Speaker saved")
        record_activity('add_speaker_to_session', speaker=speaker, session=session, event_id=event_id)
        update_version(event_id, False, "speakers_ver")

    @staticmethod
    def create_speaker_session_relation(session_id, speaker_id, event_id):
        """
        Session, speaker ids will be saved to database
        :param speaker_id:
        :param session_id:
        :param event_id: Session, speaker belongs to Event by event id
        """
        speaker = DataGetter.get_speaker(speaker_id)
        session = DataGetter.get_session(session_id)
        session.speakers.append(speaker)
        save_to_db(session, "Session Speaker saved")

    @staticmethod
    def session_accept_reject(session, event_id, state):
        session.state = state
        save_to_db(session, 'Session State Updated')
        trigger_session_state_change_notifications(session, event_id)
        flash("The session has been %s" % state)

    @staticmethod
    def edit_session(request, session):
        with db.session.no_autoflush:
            form = request.form
            event_id = session.event_id

            slide_file = ""
            video_file = ""
            audio_file = ""
            if 'slides' in request.files and request.files['slides'].filename != '':
                slide_file = request.files['slides']
            if 'video' in request.files and request.files['video'].filename != '':
                video_file = request.files['video']
            if 'audio' in request.files and request.files['audio'].filename != '':
                audio_file = request.files['audio']

            form_state = form.get('state', 'draft')

            if slide_file != "":
                slide_url = upload(
                    slide_file,
                    UPLOAD_PATHS['sessions']['slides'].format(
                        event_id=int(event_id), id=int(session.id)
                    ))
                session.slides = slide_url

            if audio_file != "":
                audio_url = upload(
                    audio_file,
                    UPLOAD_PATHS['sessions']['audio'].format(
                        event_id=int(event_id), id=int(session.id)
                    ))
                session.audio = audio_url
            if video_file != "":
                video_url = upload(
                    video_file,
                    UPLOAD_PATHS['sessions']['video'].format(
                        event_id=int(event_id), id=int(session.id)
                    ))
                session.video = video_url

            if form_state == 'pending' and session.state != 'pending' and session.state != 'accepted' and session.state != 'rejected':
                trigger_new_session_notifications(session.id, event_id=event_id)

            session.title = form.get('title', '')
            session.subtitle = form.get('subtitle', '')
            session.long_abstract = form.get('long_abstract', '')
            session.short_abstract = form.get('short_abstract', '')

            if form.get('track', None) != "":
                session.track_id = form.get('track', None)
            else:
                session.track_id = None

            if form.get('session_type', None) != "":
                session.session_type_id = form.get('session_type', None)
            else:
                session.session_type_id = None

            existing_speaker_ids = form.getlist("speakers[]")
            current_speaker_ids = []
            existing_speaker_ids_by_email = []

            save_to_db(session, 'Session Updated')

            for existing_speaker in DataGetter.get_speaker_by_email(form.get("email")).all():
                existing_speaker_ids_by_email.append(str(existing_speaker.id))

            for current_speaker in session.speakers:
                current_speaker_ids.append(str(current_speaker.id))

            for current_speaker_id in current_speaker_ids:
                if current_speaker_id not in existing_speaker_ids and current_speaker_id not in existing_speaker_ids_by_email:
                    current_speaker = DataGetter.get_speaker(current_speaker_id)
                    session.speakers.remove(current_speaker)
                    db.session.commit()

            for existing_speaker_id in existing_speaker_ids:
                existing_speaker = DataGetter.get_speaker(existing_speaker_id)
                if existing_speaker not in session.speakers:
                    session.speakers.append(existing_speaker)
                    db.session.commit()

            record_activity('update_session', session=session, event_id=event_id)

    @staticmethod
    def update_session(form, session):
        """
        Session will be updated in database
        :param form: view data form
        :param session: object contains all earlier data
        """
        data = form.data
        speakers = data["speakers"]
        microlocation = data["microlocation"]
        track = data["track"]
        del data["speakers"]
        del data["microlocation"]
        del data["track"]
        db.session.query(Session) \
            .filter_by(id=session.id) \
            .update(dict(data))
        session.speakers = InstrumentedList(speakers if speakers else [])
        session.microlocation = microlocation
        session.track = track
        save_to_db(session, "Session updated")
        update_version(session.event_id, False, "sessions_ver")
        record_activity('update_session', session=session, event_id=session.event_id)

    @staticmethod
    def remove_session(session_id):
        """
        Session will be removed from database
        :param session_id: Session id to remove object
        """
        session = Session.query.get(session_id)
        delete_from_db(session, "Session deleted")
        flash('You successfully delete session')
        record_activity('delete_session', session=session, event_id=session.event_id)

    @staticmethod
    def create_speaker(form, event_id, user=login.current_user):
        """
        Speaker will be saved to database with proper Event id
        :param user:
        :param form: view data form
        :param event_id: Speaker belongs to Event by event id
        """
        speaker = Speaker(name=form["name"] if "name" in form.keys() else "",
                          photo=form["photo"] if "photo" in form.keys() else "",
                          short_biography=form["short_biography"] if "short_biography" in form.keys() else "",
                          email=form["email"] if "email" in form.keys() else "",
                          website=form["website"] if "website" in form.keys() else "",
                          event_id=event_id,
                          twitter=form["twitter"] if "twitter" in form.keys() else "",
                          facebook=form["facebook"] if "facebook" in form.keys() else "",
                          github=form["github"] if "github" in form.keys() else "",
                          linkedin=form["linkedin"] if "linkedin" in form.keys() else "",
                          organisation=form["organisation"] if "organisation" in form.keys() else "",
                          position=form["position"] if "position" in form.keys() else "",
                          country=form["country"] if "country" in form.keys() else "",
                          user=user)
        save_to_db(speaker, "Speaker saved")
        update_version(event_id, False, "speakers_ver")

    @staticmethod
    def update_speaker(form, speaker):
        """
        Speaker will be updated in database
        :param form: view data form
        :param speaker: object contains all earlier data
        """
        data = form.data
        del data['sessions']
        db.session.query(Speaker) \
            .filter_by(id=speaker.id) \
            .update(dict(data))
        speaker.sessions = InstrumentedList(
            form.sessions.data if form.sessions.data else [])
        speaker.ensure_social_links()
        save_to_db(speaker, "Speaker updated")
        record_activity('update_speaker', speaker=speaker, event_id=speaker.event_id)
        update_version(speaker.event_id, False, "speakers_ver")

    @staticmethod
    def remove_speaker(speaker_id):
        """
        Speaker will be removed from database
        :param speaker_id: Speaker id to remove object
        """
        speaker = Speaker.query.get(speaker_id)
        delete_from_db(speaker, "Speaker deleted")
        record_activity('delete_speaker', speaker=speaker, event_id=speaker.event_id)
        flash('You successfully delete speaker')

    @staticmethod
    def create_sponsor(form, event_id):
        """
        Sponsor will be saved to database with proper Event id
        :param form: view data form
        :param event_id: Sponsor belongs to Event by event id
        """
        new_sponsor = Sponsor(name=form.name.data,
                              url=form.url.data,
                              event_id=event_id,
                              logo=form.logo.data)
        save_to_db(new_sponsor, "Sponsor saved")
        update_version(event_id, False, "sponsors_ver")

    @staticmethod
    def update_sponsor(form, sponsor):
        """
        Sponsor will be updated in database
        :param form: view data form
        :param sponsor: object contains all earlier data
        """
        data = form.data
        db.session.query(Sponsor).filter_by(id=sponsor.id).update(dict(data))
        save_to_db(sponsor, "Sponsor updated")
        update_version(sponsor.event_id, False, "sponsors_ver")

    @staticmethod
    def remove_sponsor(sponsor_id):
        """
        Sponsor will be removed from database
        :param sponsor_id: Sponsor id to remove object
        """
        sponsor = Sponsor.query.get(sponsor_id)
        delete_from_db(sponsor, "Sponsor deleted")
        flash('You successfully delete sponsor')

    @staticmethod
    def remove_role(uer_id):
        """
        Role will be removed from database
        :param uer_id: Role id to remove object
        """
        uer = UsersEventsRoles.query.get(uer_id)
        record_activity('delete_role', role=uer.role, user=uer.user, event_id=uer.event_id)
        delete_from_db(uer, "UER deleted")
        flash("You've successfully deleted role.")

    @staticmethod
    def create_microlocation(form, event_id):
        """
        Microlocation will be saved to database with proper Event id
        :param form: view data form
        :param event_id: Microlocation belongs to Event by event id
        """
        new_microlocation = Microlocation(name=form.name.data,
                                          latitude=form.latitude.data,
                                          longitude=form.longitude.data,
                                          floor=form.floor.data,
                                          room=form.room.data,
                                          event_id=event_id)
        save_to_db(new_microlocation, "Microlocation saved")
        update_version(event_id, False, "microlocations_ver")

    @staticmethod
    def update_microlocation(form, microlocation):
        """
        Microlocation will be updated in database
        :param form: view data form
        :param microlocation: object contains all earlier data
        """
        data = form.data
        if "session" in data.keys():
            del data["session"]
        db.session.query(Microlocation) \
            .filter_by(id=microlocation.id) \
            .update(dict(data))
        save_to_db(microlocation, "Microlocation updated")
        update_version(microlocation.event_id, False, "microlocations_ver")

    @staticmethod
    def remove_microlocation(microlocation_id):
        """
        Microlocation will be removed from database
        :param microlocation_id: Sponsor id to remove object
        """
        microlocation = Microlocation.query.get(microlocation_id)
        delete_from_db(microlocation, "Microlocation deleted")
        flash('You successfully delete microlocation')

    @staticmethod
    def create_user(userdata, is_verified=False):
        user = User(email=userdata[0],
                    password=userdata[1],
                    is_verified=is_verified)
        # we hash the users password to avoid saving it as plaintext in the db,
        # remove to use plain text:
        salt = generate_random_salt()
        user.password = generate_password_hash(user.password, salt)
        hash = random.getrandbits(128)
        user.reset_password = str(hash)

        user.salt = salt
        save_to_db(user, "User created")
        record_activity('create_user', user=user)

        return user

    @staticmethod
    def create_super_admin(email, password):
        user = User()
        user.login = 'super_admin'
        user.email = email
        salt = generate_random_salt()
        password = password
        user.password = generate_password_hash(password, salt)
        hash = random.getrandbits(128)
        user.reset_password = str(hash)
        user.salt = salt
        user.is_super_admin = True
        user.is_admin = True
        user.is_verified = True
        save_to_db(user, "User created")
        return user

    @staticmethod
    def reset_password(form, reset_hash):
        user = User.query.filter_by(reset_password=reset_hash).first()
        salt = generate_random_salt()
        password = form['new_password_again']
        user.password = generate_password_hash(password, salt)
        new_hash = random.getrandbits(128)
        user.reset_password = new_hash
        user.salt = salt
        save_to_db(user, "password resetted")

    @staticmethod
    def update_user(form, user_id, avatar_img, contacts_only_update=False):

        user = User.query.filter_by(id=user_id).first()
        user_detail = UserDetail.query.filter_by(user_id=user_id).first()

        if user.email != form['email']:
            record_activity('update_user_email',
                            user_id=user.id, old=user.email, new=form['email'])
        if user.email != form['email']:
            user.is_verified = False
            s = Helper.get_serializer()
            data = [form['email']]
            form_hash = s.dumps(data)
            link = url_for('admin.create_account_after_confirmation_view', hash=form_hash, _external=True)
            Helper.send_email_when_changes_email(user.email, form['email'])
            Helper.send_email_confirmation(form, link)
            user.email = form['email']

        user_detail.contact = form['contact']
        if not contacts_only_update:
            user_detail.fullname = form['full_name']

            if form['facebook'] != 'https://www.facebook.com/':
                user_detail.facebook = form['facebook']
            else:
                user_detail.facebook = ''

            if form['twitter'] != 'https://twitter.com/':
                user_detail.twitter = form['twitter']
            else:
                user_detail.twitter = ''

            user_detail.details = form['details']
            logo = form.get('logo', None)
            if string_not_empty(logo) and logo:
                logo_file = uploaded_file(file_content=logo)
                logo = upload(logo_file, 'users/%d/avatar' % int(user_id))
                user_detail.avatar_uploaded = logo
        user, user_detail, save_to_db(user, "User updated")
        record_activity('update_user', user=user)

    @staticmethod
    def add_owner_to_event(owner_id, event):
        event.owner = owner_id
        db.session.commit()

    @staticmethod
    def update_permissions(form):
        oper = {
            'c': 'can_create',
            'r': 'can_read',
            'u': 'can_update',
            'd': 'can_delete',
        }
        for role in Role.query.all():
            for service in Service.query.all():
                field = role.name + '-' + service.name
                perm = Permission.query.filter_by(role=role, service=service).first()
                if not perm:
                    perm = Permission(role=role, service=service)

                for v, attr in oper.iteritems():
                    if v in form.getlist(field):
                        setattr(perm, oper[v], True)
                    else:
                        setattr(perm, oper[v], False)

                save_to_db(perm, 'Permission saved')

    @staticmethod
    def create_event(form, img_files):
        """
        Event will be saved to database with proper Event id
        :param img_files:
        :param form: view data form
        """
        # Filter out Copyright info
        holder = form.get('organizer_name')
        # Current year
        year = datetime.now().year
        licence_name = form.get('copyright_licence')
        # Ignoring Licence long name, description and compact logo
        _, _, licence_url, logo, _ = EVENT_LICENCES.get(licence_name, ('',) * 5)

        copyright = EventCopyright(holder=holder,
                                   year=year,
                                   licence=licence_name,
                                   licence_url=licence_url,
                                   logo=logo)
<<<<<<< HEAD
        if 'ticket_url' not in form:
            ticket_url = ""
        else:
            ticket_url = form['ticket_url']
=======

        # Add Ticket
        str_empty = lambda val, val2: val2 if val == '' else val

        ticket_price = form.get('ticket_price', 0)
        # Default values to pass the tests because APIs don't have these fields
        ticket = Ticket(
            name=form.get('ticket_name', ''),
            type=form.get('ticket_type', 'free'),
            description=form.get('ticket_description', ''),
            price=ticket_price,
            sales_start=datetime.strptime(
                form.get('ticket_sales_start_date', '01/01/2001') + ' ' +
                form.get('ticket_sales_start_time', '00:00'),
                '%m/%d/%Y %H:%M'),
            sales_end=datetime.strptime(
                form.get('ticket_sales_end_date', '01/01/2001') + ' ' +
                form.get('ticket_sales_end_time', '00:00'), '%m/%d/%Y %H:%M'),
            quantity=str_empty(form.get('ticket_quantity'), 100),
            min_order=str_empty(form.get('ticket_min_order'), 1),
            max_order=str_empty(form.get('ticket_max_order'), 10)
        )

>>>>>>> be7baaa2
        event = Event(name=form['name'],
                      start_time=datetime.strptime(form['start_date'] + ' ' + form['start_time'], '%m/%d/%Y %H:%M'),
                      end_time=datetime.strptime(form['end_date'] + ' ' + form['end_time'], '%m/%d/%Y %H:%M'),
                      timezone=form['timezone'],
                      latitude=form['latitude'],
                      longitude=form['longitude'],
                      location_name=form['location_name'],
                      description=form['description'],
                      event_url=form['event_url'],
                      type=form['type'],
                      topic=form['topic'],
                      sub_topic=form['sub_topic'],
                      privacy=form.get('privacy', u'public'),
<<<<<<< HEAD
                      ticket_url=ticket_url,
=======
                      ticket_url=form.get('ticket_url', None),
>>>>>>> be7baaa2
                      copyright=copyright,
                      show_map=1 if form.get('show_map') == "on" else 0,
                      creator=login.current_user)

        event.tickets.append(ticket)

        if event.latitude and event.longitude:
            response = requests.get(
                "https://maps.googleapis.com/maps/api/geocode/json?latlng=" + str(event.latitude) + "," + str(
                    event.longitude)).json()
            if response['status'] == u'OK':
                for addr in response['results'][0]['address_components']:
                    if addr['types'] == ['locality', 'political']:
                        event.searchable_location_name = addr['short_name']

        if form.get('organizer_state', u'off') == u'on':
            event.organizer_name = form['organizer_name']
            event.organizer_description = form['organizer_description']

        if form.get('coc_state', u'off') == u'on':
            event.code_of_conduct = form['code_of_conduct']

        state = form.get('state', None)
        print state
        if state and ((state == u'Published' and not string_empty(
            event.location_name)) or state != u'Published') and login.current_user.is_verified:
            event.state = state

        if event.start_time <= event.end_time:
            save_to_db(event, "Event Saved")
            record_activity('create_event', event_id=event.id)
            role = Role.query.filter_by(name=ORGANIZER).first()
            db.session.add(event)
            db.session.flush()
            db.session.refresh(event)

            background_image = form['background_url']
            if string_not_empty(background_image):
                background_file = uploaded_file(file_content=background_image)
                background_url = upload(
                    background_file,
                    UPLOAD_PATHS['event']['background_url'].format(
                        event_id=int(event.id)
                    ))
                event.background_url = background_url

            logo = form['logo']
            if string_not_empty(logo):
                logo_file = uploaded_file(file_content=logo)
                logo = upload(
                    logo_file,
                    UPLOAD_PATHS['event']['logo'].format(
                        event_id=int(event.id)
                    ))
                event.logo = logo

            sponsor_name = form.getlist('sponsors[name]')
            sponsor_url = form.getlist('sponsors[url]')
            sponsor_level = form.getlist('sponsors[level]')
            sponsor_description = form.getlist('sponsors[description]')
            sponsor_logo_url = []

            if form.get('sponsors_state', u'off') == u'on':
                for index, name in enumerate(sponsor_name):
                    if not string_empty(name):
                        sponsor = Sponsor(name=name, url=sponsor_url[index],
                                          level=sponsor_level[index], description=sponsor_description[index],
                                          event_id=event.id)
                        save_to_db(sponsor, "Sponsor created")
                        if len(img_files) != 0:
                            img_url = upload(
                                img_files[index],
                                UPLOAD_PATHS['sponsors']['logo'].format(
                                    event_id=int(event.id), id=int(sponsor.id)
                                ))
                            sponsor_logo_url.append(img_url)
                            sponsor.logo = sponsor_logo_url[index]
                        else:
                            sponsor.logo = ""
                        save_to_db(sponsor, "Sponsor updated")

            social_link_name = form.getlist('social[name]')
            social_link_link = form.getlist('social[link]')

            for index, name in enumerate(social_link_name):
                if not string_empty(social_link_link[index]):
                    # If 'Website' has been provided,
                    # save it as Holder URL for Copyright
                    if name.lower() == 'website':
                        event.copyright.holder_url = social_link_link[index]
                    social_link = SocialLink(name=name, link=social_link_link[index], event_id=event.id)
                    db.session.add(social_link)

            event.has_session_speakers = False
            if form.get('has_session_speakers', u'no') == u'yes':
                event.has_session_speakers = True
                session_type_names = form.getlist('session_type[name]')
                session_type_length = form.getlist('session_type[length]')

                track_name = form.getlist('tracks[name]')
                track_color = form.getlist('tracks[color]')
                if len(track_name) == 0:
                    track_name.append("Main Track")
                    track_color.append("#ffffff")

                room_name = form.getlist('rooms[name]')
                room_floor = form.getlist('rooms[floor]')

                for index, name in enumerate(session_type_names):
                    if not string_empty(name):
                        session_type = SessionType(name=name, length=session_type_length[index], event_id=event.id)
                        db.session.add(session_type)

                for index, name in enumerate(track_name):
                    track = Track(name=name, description="", track_image_url="", color=track_color[index],
                                  event_id=event.id)
                    db.session.add(track)

                for index, name in enumerate(room_name):
                    if not string_empty(name):
                        room = Microlocation(name=name,
                                             floor=room_floor[index] if room_floor[index] != '' else None,
                                             event_id=event.id)
                        db.session.add(room)

                call_for_speakers = CallForPaper(announcement=form['announcement'],
                                                 start_date=datetime.strptime(form['cfs_start_date'] + ' ' +
                                                                              form['cfs_start_time'], '%m/%d/%Y %H:%M'),
                                                 end_date=datetime.strptime(form['cfs_end_date'] + ' ' +
                                                                            form['cfs_end_time'], '%m/%d/%Y %H:%M'),
                                                 timezone=form.get('cfs_timezone', 'UTC'),
                                                 hash=form['cfs_hash'],
                                                 privacy=form['cfs_privacy'],
                                                 event_id=event.id)
                save_to_db(call_for_speakers, "Call for speakers saved")

            custom_forms_name = form.getlist('custom_form[name]')
            custom_forms_value = form.getlist('custom_form[value]')

            session_form = ""
            speaker_form = ""
            for index, name in enumerate(custom_forms_name):
                print name
                if name == "session_form":
                    session_form = custom_forms_value[index]
                elif name == "speaker_form":
                    speaker_form = custom_forms_value[index]

            update_or_create(
                CustomForms, event_id=event.id,
                session_form=session_form, speaker_form=speaker_form)

            uer = UsersEventsRoles(login.current_user, event, role)

            if save_to_db(uer, "Event saved"):
                # Save event notification setting
                new_email_notification_setting = EmailNotification(next_event=1,
                                                                   new_paper=1,
                                                                   session_schedule=1,
                                                                   session_accept_reject=1,
                                                                   user_id=login.current_user.id,
                                                                   event_id=event.id)
                save_to_db(new_email_notification_setting, "EmailSetting Saved")
                return event
        else:
            raise ValidationError("start date greater than end date")

    @staticmethod
    def create_event_copy(event_id):

        event_old = DataGetter.get_event(event_id)
        event = Event(name='Copy of ' + event_old.name,
                      start_time=event_old.start_time,
                      end_time=event_old.end_time,
                      timezone=event_old.timezone,
                      latitude=event_old.latitude,
                      longitude=event_old.longitude,
                      location_name=event_old.location_name,
                      description=event_old.description,
                      event_url=event_old.event_url,
                      type=event_old.type,
                      topic=event_old.topic,
                      sub_topic=event_old.sub_topic,
                      privacy=event_old.privacy,
                      ticket_url=event_old.ticket_url,
                      show_map=event_old.show_map,
                      organizer_name=event_old.organizer_name,
                      organizer_description=event_old.organizer_description)

        event.state = u'Draft'
        save_to_db(event, "Event copy saved")

        sponsors_old = DataGetter.get_sponsors(event_id)
        tracks_old = DataGetter.get_tracks(event_id)
        rooms_old = DataGetter.get_microlocations(event_id)
        call_for_papers_old = DataGetter.get_call_for_papers(event_id)

        for sponsor in sponsors_old:
            sponsor_new = Sponsor(name=sponsor.name, url=sponsor.url,
                                  level=sponsor.level, description=sponsor.description,
                                  event_id=event.id)
            save_to_db(sponsor_new, "Sponsor copy saved")

        for track in tracks_old:
            track_new = Track(name=track.name, description="", track_image_url="", color=track.color,
                              event_id=event.id)
            save_to_db(track_new, "Track copy saved")

        for room in rooms_old:
            room_new = Microlocation(name=room.name, floor=room.floor, event_id=event.id)
            save_to_db(room_new, "Room copy saved")

        if call_for_papers_old:
            for call_for_paper in call_for_papers_old:
                call_for_paper_new = CallForPaper(announcement=call_for_paper.announcement,
                                                  start_date=call_for_paper.start_date,
                                                  end_date=call_for_paper.end_date,
                                                  timezone=call_for_paper.timezone,
                                                  event_id=event.id)
                save_to_db(call_for_paper_new, "Call for speaker copy saved")

        return event

    @staticmethod
    def edit_event(request, event_id, event, session_types, tracks, social_links, microlocations, call_for_papers,
                   sponsors, custom_forms, img_files, old_sponsor_logos, old_sponsor_names):
        """
        Event will be updated in database
        :param data: view data form
        :param event: object contains all earlier data
        """
        form = request.form
        event.name = form['name']
        event.start_time = datetime.strptime(form['start_date'] + ' ' + form['start_time'], '%m/%d/%Y %H:%M')
        event.end_time = datetime.strptime(form['end_date'] + ' ' + form['end_time'], '%m/%d/%Y %H:%M')
        event.timezone = form['timezone']
        event.latitude = form['latitude']
        event.longitude = form['longitude']
        event.location_name = form['location_name']
        event.description = form['description']
        event.event_url = form['event_url']
        event.type = form['type']
        event.topic = form['topic']
        event.show_map = 1 if form.get('show_map', 'on') == "on" else 0
        event.sub_topic = form['sub_topic']
        event.privacy = form.get('privacy', 'public')

        # Ticket
        str_empty = lambda val, val2: val2 if val == '' else val

        ticket_price = form.get('ticket_price', 0)
        if event.tickets != []:
            event.tickets[0].name = form.get('ticket_name', ''),
            event.tickets[0].type = form.get('ticket_type', 'free'),
            event.tickets[0].description = form.get('ticket_description', ''),
            event.tickets[0].price = ticket_price,
            event.tickets[0].sales_start = datetime.strptime(
                form['ticket_sales_start_date'] + ' ' +
                form['ticket_sales_start_time'], '%m/%d/%Y %H:%M'),
            event.tickets[0].sales_end = datetime.strptime(
                form['ticket_sales_end_date'] + ' ' +
                form['ticket_sales_end_time'], '%m/%d/%Y %H:%M'),
            event.tickets[0].quantity = str_empty(form.get('ticket_quantity'), 100),
            event.tickets[0].min_order = str_empty(form.get('ticket_min_order'), 1),
            event.tickets[0].max_order = str_empty(form.get('ticket_max_order'), 10)
        event.ticket_url = form.get('ticket_url', None)

        if event.latitude and event.longitude:
            response = requests.get(
                "https://maps.googleapis.com/maps/api/geocode/json?latlng=" + str(event.latitude) + "," + str(
                    event.longitude)).json()
            if response['status'] == u'OK':
                for addr in response['results'][0]['address_components']:
                    if addr['types'] == ['locality', 'political']:
                        event.searchable_location_name = addr['short_name']

        if form.get('organizer_state', u'off') == u'on':
            event.organizer_name = form['organizer_name']
            event.organizer_description = form['organizer_description']
        else:
            event.organizer_name = ""
            event.organizer_description = ""

        if form.get('coc_state', u'off') == u'on':
            event.code_of_conduct = form['code_of_conduct']
        else:
            event.code_of_conduct = ""

        if not event.copyright:
            # It is possible that the copyright is set as None before.
            # Set it as an `EventCopyright` object.
            event.copyright = EventCopyright()
        # Filter out Copyright info
        event.copyright.holder = form.get('organizer_name')
        licence_name = form.get('copyright_licence')
        # Ignoring Licence description
        _, _, licence_url, logo, _ = EVENT_LICENCES.get(licence_name, ('',) * 5)

        event.copyright.licence = licence_name
        event.copyright.licence_url = licence_url
        event.copyright.logo = logo

        background_image = form['background_url']
        if string_not_empty(background_image):
            background_file = uploaded_file(file_content=background_image)
            background_url = upload(
                background_file,
                UPLOAD_PATHS['event']['background_url'].format(
                    event_id=int(event.id)
                ))
            event.background_url = background_url

        logo = form['logo']
        if string_not_empty(logo):
            logo_file = uploaded_file(file_content=logo)
            logo = upload(
                logo_file,
                UPLOAD_PATHS['event']['logo'].format(
                    event_id=int(event.id)
                ))
            event.logo = logo

        state = form.get('state', None)
        if state and ((state == u'Published' and not string_empty(
            event.location_name)) or state != u'Published') and login.current_user.is_verified:
            event.state = state

        social_link_name = form.getlist('social[name]')
        social_link_link = form.getlist('social[link]')
        social_link_id = form.getlist('social[id]')

        sponsor_name = form.getlist('sponsors[name]')
        sponsor_logo_url = []
        sponsor_url = form.getlist('sponsors[url]')
        sponsor_type = form.getlist('sponsors[type]')
        sponsor_level = form.getlist('sponsors[level]')
        sponsor_description = form.getlist('sponsors[description]')

        custom_forms_name = form.getlist('custom_form[name]')
        custom_forms_value = form.getlist('custom_form[value]')

        for social_link in social_links:
            if str(social_link.id) not in social_link_id:
                delete_from_db(social_link, "SocialLink Deleted")

        for index, name in enumerate(social_link_name):
            if not string_empty(social_link_link[index]):
                # If 'Website' has been provided,
                # save it as Holder URL for Copyright
                if name.lower() == 'website':
                    event.copyright.holder_url = social_link_link[index]

                if social_link_id[index] != '':
                    social_link, c = get_or_create(SocialLink,
                                                   id=social_link_id[index],
                                                   event_id=event.id)
                    social_link.name = name
                    social_link.link = social_link_link[index]
                else:
                    social_link, c = get_or_create(SocialLink,
                                                   name=name,
                                                   link=social_link_link[index],
                                                   event_id=event.id)
                db.session.add(social_link)

        if form.get('has_session_speakers', u'no') == u'yes':

            session_type_names = form.getlist('session_type[name]')
            session_type_id = form.getlist('session_type[id]')
            session_type_length = form.getlist('session_type[length]')

            track_name = form.getlist('tracks[name]')
            track_color = form.getlist('tracks[color]')
            track_id = form.getlist('tracks[id]')

            room_name = form.getlist('rooms[name]')
            room_floor = form.getlist('rooms[floor]')
            room_id = form.getlist('rooms[id]')

            event.has_session_speakers = True
            # save the edited info to database
            for session_type in session_types:
                if str(session_type.id) not in session_type_id:
                    delete_from_db(session_type, "SessionType Deleted")

            for index, name in enumerate(session_type_names):
                if not string_empty(name):
                    if session_type_id[index] != '':
                        session_type, c = get_or_create(SessionType,
                                                        id=session_type_id[index],
                                                        event_id=event.id)
                        session_type.name = name
                        session_type.length = session_type_length[index]
                    else:
                        session_type, c = get_or_create(SessionType,
                                                        name=name,
                                                        length=session_type_length[index],
                                                        event_id=event.id)
                    db.session.add(session_type)

            for track in tracks:
                if str(track.id) not in track_id:
                    delete_from_db(track, "Track Deleted")

            for index, name in enumerate(track_name):
                if not string_empty(name):
                    if track_id[index] != '':
                        track, c = get_or_create(Track,
                                                 id=track_id[index],
                                                 event_id=event.id)
                        track.name = name
                        track.color = track_color[index].upper()
                    else:
                        track, c = get_or_create(Track,
                                                 name=name,
                                                 color=track_color[index].upper(),
                                                 event_id=event.id)
                    db.session.add(track)

            for room in microlocations:
                if str(room.id) not in room_id:
                    delete_from_db(room, "Room Deleted")

            for index, name in enumerate(room_name):
                if not string_empty(name):
                    if room_id[index] != '':
                        room, c = get_or_create(Microlocation,
                                                id=room_id[index],
                                                event_id=event.id)
                        room.name = name
                        room.floor = room_floor[index] if room_floor[index] != '' else None
                    else:
                        room, c = get_or_create(Microlocation,
                                                name=name,
                                                floor=room_floor[index] if room_floor[index] != '' else None,
                                                event_id=event.id)
                    db.session.add(room)

            if call_for_papers:
                call_for_papers.announcement = form['announcement']
                call_for_papers.hash = form['cfs_hash']
                call_for_papers.start_date = datetime.strptime(
                    form['cfs_start_date'], '%m/%d/%Y')
                call_for_papers.end_date = datetime.strptime(
                    form['cfs_end_date'], '%m/%d/%Y')
                call_for_papers.privacy = form['cfs_privacy']
                call_for_papers.event_id = event.id
                save_to_db(call_for_papers)
            else:
                call_for_speakers, c = get_or_create(CallForPaper,
                                                     announcement=form['announcement'],
                                                     start_date=datetime.strptime(
                                                         form['cfs_start_date'] + ' ' + form['cfs_start_time'],
                                                         '%m/%d/%Y %H:%M'),
                                                     end_date=datetime.strptime(
                                                         form['cfs_end_date'] + ' ' + form['cfs_end_time'],
                                                         '%m/%d/%Y %H:%M'),
                                                     hash=form['cfs_hash'],
                                                     privacy=form['cfs_privacy'],
                                                     timezone=form.get('cfs_timezone', 'UTC'),
                                                     event_id=event.id)
                save_to_db(call_for_speakers)
        else:
            event.has_session_speakers = False
            for session in DataGetter.get_sessions_by_event_id(event.id):
                delete_from_db(session, "Removed session")
            for speaker in DataGetter.get_speakers(event.id):
                delete_from_db(speaker, "Removed speaker")
            if call_for_papers:
                delete_from_db(call_for_papers, "Removed cfs")
            for session_type in session_types:
                delete_from_db(session_type, "session type removed")
            for track in tracks:
                delete_from_db(track, "track removed")
            for microlocation in microlocations:
                delete_from_db(microlocation, "microlocation removed")

        for sponsor in sponsors:
            delete_from_db(sponsor, "Sponsor Deleted")

        if form.get('sponsors_state', u'off') == u'on':
            for index, name in enumerate(sponsor_name):
                if not string_empty(name):
                    sponsor = Sponsor(name=name, url=sponsor_url[index],
                                      level=sponsor_level[index], description=sponsor_description[index],
                                      event_id=event.id, sponsor_type=sponsor_type[index])
                    save_to_db(sponsor, "Sponsor created")
                    if len(img_files) != 0:
                        if img_files[index]:
                            img_url = upload(
                                img_files[index],
                                UPLOAD_PATHS['sponsors']['logo'].format(
                                    event_id=int(event.id), id=int(sponsor.id)
                                ))
                            sponsor_logo_url.append(img_url)
                            sponsor.logo = sponsor_logo_url[index]
                        else:
                            if name in old_sponsor_names:
                                sponsor.logo = old_sponsor_logos[index]
                            else:
                                sponsor.logo = ""
                    else:
                        if name in old_sponsor_names:
                            sponsor.logo = old_sponsor_logos[index]
                        else:
                            sponsor.logo = ""
                    print sponsor.logo
                    save_to_db(sponsor, "Sponsor updated")

        session_form = ""
        speaker_form = ""
        for index, name in enumerate(custom_forms_name):
            if name == "session_form":
                session_form = custom_forms_value[index]
            elif name == "speaker_form":
                speaker_form = custom_forms_value[index]

        update_or_create(
            CustomForms, event_id=event.id,
            session_form=session_form, speaker_form=speaker_form)

        save_to_db(event, "Event saved")
        record_activity('update_event', event_id=event.id)
        return event

    @staticmethod
    def delete_event(e_id):
        EventsUsers.query.filter_by(event_id=e_id).delete()
        UsersEventsRoles.query.filter_by(event_id=e_id).delete()
        EmailNotification.query.filter_by(event_id=e_id).delete()
        SessionType.query.filter_by(event_id=e_id).delete()
        SocialLink.query.filter_by(event_id=e_id).delete()
        Track.query.filter_by(id=e_id).delete()
        Invite.query.filter_by(event_id=e_id).delete()
        Session.query.filter_by(event_id=e_id).delete()
        Event.query.filter_by(id=e_id).delete()
        #record_activity('delete_event', event_id=e_id)
        db.session.commit()

    @staticmethod
    def trash_event(e_id):
        event = Event.query.get(e_id)
        event.in_trash = True
        event.trash_date = datetime.now()
        save_to_db(event, "Event Added to Trash")
        return event

    @staticmethod
    def create_file():
        """
        File from request will be saved to database
        """
        file = request.files["file"]
        filename = secure_filename(file.filename)
        if not db.session.query(exists() \
                                    .where(File.name == filename)).scalar():
            if file.mimetype.split('/', 1)[0] == "image":
                file.save(os.path.join(os.path.realpath('.')
                                       + '/static/', filename))
                file_object = File(
                    name=filename,
                    path='',
                    owner_id=login.current_user.id
                )
                save_to_db(file_object, "file saved")
                flash("Image added")
            else:
                flash("The selected file is not an image. Please select a " \
                      "image file and try again.")
        else:
            flash("A file named \"" + filename + "\" already exists")

    @staticmethod
    def remove_file(file_id):
        """
        File from request will be removed from database
        """
        file = File.query.get(file_id)
        os.remove(os.path.join(os.path.realpath('.') + '/static/', file.name))
        delete_from_db(file, "File removed")
        flash("File removed")

    @staticmethod
    def add_role_to_event(form, event_id, record=True):
        user = User.query.filter_by(email=form['user_email']).first()
        role = Role.query.filter_by(name=form['user_role']).first()
        uer = UsersEventsRoles(event=Event.query.get(event_id),
                               user=user, role=role)
        save_to_db(uer, "UserEventRole saved")
        if record:
            record_activity('create_role', role=role, user=user, event_id=event_id)

    @staticmethod
    def decline_role_invite(role_invite):
        role_invite.declined = True
        save_to_db(role_invite)

    @staticmethod
    def update_user_event_role(form, uer):
        role = Role.query.filter_by(name=form['user_role']).first()
        user = User.query.filter_by(email=form['user_email']).first()
        uer.user = user
        uer.role_id = role.id
        save_to_db(uer, "Event saved")
        record_activity('update_role', role=role, user=user, event_id=uer.event_id)

    @staticmethod
    def create_page(form):

        page = Page(name=form.get('name', ''), title=form.get('title', ''), description=form.get('description', ''),
                    url=form.get('url', ''), place=form.get('place', ''), index=form.get('index', 0))
        save_to_db(page, "Page created")

    def update_page(self, page, form):
        page.name = form.get('name', '')
        page.title = form.get('title', '')
        page.description = form.get('description', '')
        page.url = form.get('url', '')
        page.place = form.get('place', '')
        page.index = form.get('index', '')
        save_to_db(page, "Page updated")


    @staticmethod
    def create_or_update_message_settings(form):

        for mail in MAILS:
            mail_status = 1 if form.get(mail+'_mail_status', 'off') == 'on' else 0
            notif_status = 1 if form.get(mail+'_notif_status', 'off') == 'on' else 0
            user_control_status = 1 if form.get(mail+'_user_control_status', 'off') == 'on' else 0
            message_setting = MessageSettings.query.filter_by(action=mail).first()
            if message_setting:
                message_setting.mail_status = mail_status
                message_setting.notif_status = notif_status
                message_setting.user_control_status = user_control_status
                save_to_db(message_setting, "Message Settings Updated")
            else:
                message_setting = MessageSettings(action=mail,
                                                  mail_status=mail_status,
                                                  notif_status=notif_status,
                                                  user_control_status=user_control_status)
                save_to_db(message_setting, "Message Settings Updated")


def save_to_db(item, msg="Saved to db", print_error=True):
    """Convenience function to wrap a proper DB save
    :param item: will be saved to database
    :param msg: Message to log
    """
    try:
        logging.info(msg)
        db.session.add(item)
        logging.info('added to session')
        db.session.commit()
        return True
    except Exception, e:
        if print_error:
            print e
            traceback.print_exc()
        logging.error('DB Exception! %s' % e)
        db.session.rollback()
        return False


def delete_from_db(item, msg):
    """Convenience function to wrap a proper DB delete
    :param item: will be removed from database
    :param msg: Message to log
    """
    try:
        logging.info(msg)
        db.session.delete(item)
        logging.info('removed from session')
        db.session.commit()
        return True
    except Exception, e:
        print e
        logging.error('DB Exception! %s' % e)
        db.session.rollback()
        return False


def get_google_auth(state=None, token=None):
    if token:
        return OAuth2Session(OAuth.get_client_id(), token=token)
    if state:
        return OAuth2Session(OAuth.get_client_id(), state=state, scope=OAuth.SCOPE,
                             redirect_uri=OAuth.get_redirect_uri())
    oauth = OAuth2Session(OAuth.get_client_id(), scope=OAuth.SCOPE, redirect_uri=OAuth.get_redirect_uri())
    return oauth


def get_facebook_auth(state=None, token=None):
    if token:
        return OAuth2Session(FbOAuth.get_client_id(), token=token)
    if state:
        return OAuth2Session(FbOAuth.get_client_id(), state=state, scope=FbOAuth.SCOPE,
                             redirect_uri=FbOAuth.get_redirect_uri())
    oauth = OAuth2Session(FbOAuth.get_client_id(), scope=FbOAuth.SCOPE, redirect_uri=FbOAuth.get_redirect_uri())
    return oauth


def get_instagram_auth(state=None, token=None):
    if token:
        return OAuth2Session(InstagramOAuth.get_client_id(), token=token)
    if state:
        return OAuth2Session(InstagramOAuth.get_client_id(), state=state,
                             redirect_uri=InstagramOAuth.get_redirect_uri())
    scope = "+".join(InstagramOAuth.SCOPE)
    oauth = OAuth2Session(InstagramOAuth.get_client_id(), redirect_uri=InstagramOAuth.get_redirect_uri())
    return oauth


def create_user_oauth(user, user_data, token, method):
    print user_data
    if user is None:
        user = User()
        user.email = user_data['email']
    if method == 'Google':
        user.avatar = user_data['picture']
    if method == 'Facebook':
        user.avatar = user_data['picture']['data']['url']
    user.tokens = json.dumps(token)
    user.is_verified = True
    save_to_db(user, "User created")
    user_detail = UserDetail.query.filter_by(user_id=user.id).first()
    user_detail.avatar_uploaded = user.avatar
    user_detail.fullname = user_data['name']
    save_to_db(user, "User Details Updated")
    return user


def create_user_password(form, user):
    salt = generate_random_salt()
    password = form['new_password_again']
    user.password = generate_password_hash(password, salt)
    hash = random.getrandbits(128)
    user.reset_password = str(hash)
    user.salt = salt
    user.is_verified = True
    save_to_db(user, "User password created")
    return user


def user_logged_in(user):
    speakers = DataGetter.get_speaker_by_email(user.email).all()
    for speaker in speakers:
        if not speaker.user:
            speaker.user = user
            role = Role.query.filter_by(name='speaker').first()
            event = DataGetter.get_event(speaker.event_id)
            uer = UsersEventsRoles(user=user, event=event, role=role)
            save_to_db(uer)
            save_to_db(speaker)
    return True


def record_activity(template, login_user=None, **kwargs):
    """
    record an activity
    """
    if not login_user and hasattr(g, 'user'):
        login_user = g.user
    if not login_user and login.current_user.is_authenticated:
        login_user = login.current_user
    if login_user:
        actor = login_user.email + ' (' + str(login_user.id) + ')'
    else:
        actor = 'Anonymous'
    id_str = ' (%d)'
    s = '"%s"'
    # add more information for objects
    for k in kwargs:
        v = kwargs[k]
        if k.find('_id') > -1:
            kwargs[k] = str(v)
        elif k.startswith('user'):
            kwargs[k] = s % v.email + id_str % v.id
        elif k.startswith('role'):
            kwargs[k] = s % v.title_name
        elif k.startswith('session'):
            kwargs[k] = s % v.title + id_str % v.id
        elif k.startswith('track'):
            kwargs[k] = s % v.name + id_str % v.id
        elif k.startswith('speaker'):
            kwargs[k] = s % v.name + id_str % v.id
        else:
            kwargs[k] = str(v)
    try:
        msg = ACTIVITIES[template].format(**kwargs)
    except Exception:  # in case some error happened, not good
        msg = '[ERROR LOGGING] %s' % template
    # conn.execute(Activity.__table__.insert().values(
    #     actor=actor, action=msg, time=datetime.now()
    # ))
    activity = Activity(actor=actor, action=msg)
    save_to_db(activity, 'Activity Recorded')


def update_version(event_id, is_created, column_to_increment):
    """Function resposnible for increasing version when some data will be
    created or changed
    :param event_id: Event id
    :param is_created: Object exist True/False
    :param column_to_increment: which column should be increment
    """
    VersionUpdater(event_id=event_id,
                   is_created=is_created,
                   column_to_increment=column_to_increment).update()


def get_or_create(model, **kwargs):
    was_created = False
    instance = db.session.query(model).filter_by(**kwargs).first()
    if instance:
        return instance, was_created
    else:
        instance = model(**kwargs)
        db.session.add(instance)
        db.session.commit()
        was_created = True
        return instance, was_created


def update_or_create(model, event_id, **kwargs):
    """
    Update or create an item based on event id as PK
    """
    was_created = False
    instance = db.session.query(model).filter_by(event_id=event_id).first()
    if instance:
        db.session.query(model).filter_by(event_id=event_id).update(kwargs)
    else:
        was_created = True
        instance = model(event_id=event_id, **kwargs)
    db.session.add(instance)
    db.session.commit()
    return instance, was_created


def update_role_to_admin(form, user_id):
    user = DataGetter.get_user(user_id)
    old_admin_status = user.is_admin
    if form['admin_perm'] == 'isAdmin':
        user.is_admin = True
    else:
        user.is_admin = False

    save_to_db(user, "User role Updated")
    if old_admin_status != user.is_admin:
        record_activity(
            'system_admin', user=user,
            status='Assigned' if user.is_admin else 'Unassigned'
        )


def trash_user(user_id):
    user = DataGetter.get_user(user_id)
    user.in_trash = True
    user.trash_date = datetime.now()
    save_to_db(user, 'User has been added to trash')
    return user


def trash_session(session_id):
    session = DataGetter.get_session(session_id)
    session.in_trash = True
    session.trash_date = datetime.now()
    save_to_db(session, "Session added to Trash")
    return session


def restore_event(event_id):
    event = DataGetter.get_event(event_id)
    event.in_trash = False
    save_to_db(event, "Event restored from Trash")


def restore_user(user_id):
    user = DataGetter.get_user(user_id)
    user.in_trash = False
    save_to_db(user, "User restored from Trash")


def restore_session(session_id):
    session = DataGetter.get_session(session_id)
    session.in_trash = False
    save_to_db(session, "Session restored from Trash")


def create_modules(form):
    modules_form_value = form.getlist('modules_form[value]')
    module = DataGetter.get_module()

    if module is None:
        module = Module()

    if str(modules_form_value[0][24]) == '1':
        module.ticket_include = True
    else:
        module.ticket_include = False

    if str(modules_form_value[0][49]) == '1':
        module.payment_include = True
    else:
        module.payment_include = False

    if str(modules_form_value[0][75]) == '1':
        module.donation_include = True
    else:
        module.donation_include = False

    save_to_db(module, "Module settings saved")
    events = DataGetter.get_all_events()

    if module.ticket_include:
        for event in events:
            event.ticket_include = True
            save_to_db(event, "Event updated")<|MERGE_RESOLUTION|>--- conflicted
+++ resolved
@@ -875,12 +875,6 @@
                                    licence=licence_name,
                                    licence_url=licence_url,
                                    logo=logo)
-<<<<<<< HEAD
-        if 'ticket_url' not in form:
-            ticket_url = ""
-        else:
-            ticket_url = form['ticket_url']
-=======
 
         # Add Ticket
         str_empty = lambda val, val2: val2 if val == '' else val
@@ -904,7 +898,6 @@
             max_order=str_empty(form.get('ticket_max_order'), 10)
         )
 
->>>>>>> be7baaa2
         event = Event(name=form['name'],
                       start_time=datetime.strptime(form['start_date'] + ' ' + form['start_time'], '%m/%d/%Y %H:%M'),
                       end_time=datetime.strptime(form['end_date'] + ' ' + form['end_time'], '%m/%d/%Y %H:%M'),
@@ -918,11 +911,7 @@
                       topic=form['topic'],
                       sub_topic=form['sub_topic'],
                       privacy=form.get('privacy', u'public'),
-<<<<<<< HEAD
-                      ticket_url=ticket_url,
-=======
                       ticket_url=form.get('ticket_url', None),
->>>>>>> be7baaa2
                       copyright=copyright,
                       show_map=1 if form.get('show_map') == "on" else 0,
                       creator=login.current_user)
