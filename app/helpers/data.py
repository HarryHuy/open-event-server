"""Copyright 2015 Rafal Kowalski"""
import json
import logging
import os.path
import random
import traceback
from datetime import datetime, timedelta

import requests
from flask import flash, request, url_for, g, current_app
from flask_socketio import emit
from flask.ext import login
from flask.ext.scrypt import generate_password_hash, generate_random_salt
from requests_oauthlib import OAuth2Session
from sqlalchemy.orm.collections import InstrumentedList
from sqlalchemy.sql.expression import exists
from werkzeug import secure_filename
from wtforms import ValidationError

from app.helpers.cache import cache
from app.helpers.helpers import string_empty, string_not_empty, uploaded_file
from app.helpers.notification_email_triggers import trigger_new_session_notifications, \
    trigger_session_state_change_notifications
from app.helpers.oauth import OAuth, FbOAuth, InstagramOAuth
from app.helpers.storage import upload, UPLOAD_PATHS
from app.models.notifications import Notification
from ..helpers import helpers as Helper
from ..helpers.data_getter import DataGetter
from ..helpers.static import EVENT_LICENCES
from ..helpers.update_version import VersionUpdater
from ..helpers.system_mails import MAILS
from ..models import db
from ..models.activity import Activity, ACTIVITIES
from ..models.call_for_papers import CallForPaper
from ..models.custom_forms import CustomForms
from ..models.event import Event, EventsUsers
from ..models.event_copyright import EventCopyright
from ..models.file import File
from ..models.invite import Invite
from ..models.microlocation import Microlocation
from ..models.permission import Permission
from ..models.role import Role
from ..models.role_invite import RoleInvite
from ..models.ticket import Ticket
from ..models.service import Service
from ..models.session import Session
from ..models.session_type import SessionType
from ..models.social_link import SocialLink
from ..models.speaker import Speaker
from ..models.sponsor import Sponsor
from ..models.track import Track
from ..models.user import User, ORGANIZER
from ..models.user_detail import UserDetail
from ..models.users_events_roles import UsersEventsRoles
from ..models.page import Page
from ..models.modules import Module
from ..models.email_notifications import EmailNotification
from ..models.message_settings import MessageSettings
from ..models.tax import Tax


class DataManager(object):
    """Main class responsible for DataBase managing"""

    @staticmethod
    def create_user_notification(user, action, title, message):
        """
        Create a User Notification
        :param user: User object to send the notification to
        :param action: Action being performed
        :param title: The message title
        :param message: The message
        """
        notification = Notification(user=user,
                                    action=action,
                                    title=title,
                                    message=message,
                                    received_at=datetime.now())
        saved = save_to_db(notification, 'User notification saved')

        if saved:
            DataManager.push_user_notification(user)

    @staticmethod
    def push_user_notification(user):
        """
        Push user notification using websockets.
        """
        if not current_app.config.get('PRODUCTION', False):
            return False
        user_room = 'user_{}'.format(user.id)
        emit('response',
             {'meta': 'New notifications',
              'notif_count': user.get_unread_notif_count(),
              'notifs': user.get_unread_notifs()},
             room=user_room,
             namespace='/notifs')

    @staticmethod
    def mark_user_notification_as_read(notification):
        """Mark a particular notification read.
        """
        notification.has_read = True
        save_to_db(notification, 'Mark notification as read')

    @staticmethod
    def mark_all_user_notification_as_read(user):
        """Mark all notifications for a User as read.
        """
        unread_notifs = Notification.query.filter_by(user=user,
                                                     has_read=False)

        for notif in unread_notifs:
            notif.has_read = True
            db.session.add(notif)

        db.session.commit()

    @staticmethod
    def add_event_role_invite(email, role_name, event_id):
        """
        Save an event role invite to database and return accept and decline links.
        :param email: Email for the invite
        :param role_name: Role name for the invite
        :param event_id: Event id
        """
        role = Role.query.filter_by(name=role_name).first()

        event = Event.query.get(event_id)
        role_invite = RoleInvite(email=email,
                                 event=event,
                                 role=role,
                                 create_time=datetime.now())

        hash = random.getrandbits(128)
        role_invite.hash = '%032x' % hash

        save_to_db(role_invite, "Role Invite saved")

        accept_link = url_for('events.user_role_invite',
                              event_id=event_id,
                              hash=role_invite.hash)
        decline_link = url_for('events.user_role_invite_decline',
                               event_id=event_id,
                               hash=role_invite.hash)

        return accept_link, decline_link

    @staticmethod
    def add_invite_to_event(user_id, event_id):
        """
        Invite will be saved to database with proper Event id and User id
        :param user_id: Invite belongs to User by user id
        :param event_id: Invite belongs to Event by event id
        """
        new_invite = Invite(user_id=user_id,
                            event_id=event_id)
        hash = random.getrandbits(128)
        new_invite.hash = "%032x" % hash
        save_to_db(new_invite, "Invite saved")
        record_activity('invite_user', event_id=event_id, user_id=user_id)

    @staticmethod
    def create_track(form, event_id):
        """
        Track will be saved to database with proper Event id
        :param form: view data form
        :param event_id: Track belongs to Event by event id
        """
        new_track = Track(name=form.name.data,
                          description=form.description.data,
                          event_id=event_id,
                          track_image_url=form.track_image_url.data)
        save_to_db(new_track, "Track saved")
        record_activity('create_track', event_id=event_id, track=new_track)
        update_version(event_id, False, "tracks_ver")

    @staticmethod
    def toggle_email_notification_settings(user_id, value):
        """
        Settings will be toggled to database with proper User id
        """
        events = DataGetter.get_all_events()
        user = DataGetter.get_user(user_id)
        notification_ids = []
        for event in events:
            if user.is_speaker_at_event(event.id) or user.is_organizer(event.id):
                email_notification = DataGetter.get_email_notification_settings_by_event_id(user_id, event.id)
                if email_notification:
                    email_notification.next_event = value
                    email_notification.new_paper = value
                    email_notification.session_schedule = value
                    email_notification.session_accept_reject = value
                    save_to_db(email_notification, "EmailSettings Toggled")
                    notification_ids.append(email_notification.id)
                else:
                    new_email_notification_setting = EmailNotification(next_event=value,
                                                                       new_paper=value,
                                                                       session_schedule=value,
                                                                       session_accept_reject=value,
                                                                       user_id=user_id,
                                                                       event_id=event.id)
                    save_to_db(new_email_notification_setting, "EmailSetting Toggled")
                    notification_ids.append(new_email_notification_setting.id)
        return notification_ids

    @staticmethod
    def add_email_notification_settings(form, user_id, event_id):
        """
        Settings will be saved to database with proper Event id and User id
        :param form: view data form
        :param event_id: Settings belongs to Event by event id
        :param user_id: Settings belongs to User by user id
        """
        email_notification_setting = DataGetter.get_email_notification_settings_by_event_id(user_id, event_id)
        if email_notification_setting:
            email_notification_setting.next_event = int(form.get('next_event', 0))
            email_notification_setting.new_paper = int(form.get('new_paper', 0))
            email_notification_setting.session_schedule = int(form.get('session_schedule', 0))
            email_notification_setting.session_accept_reject = int(form.get('session_accept_reject', 0))

            save_to_db(email_notification_setting, "EmailSettings Updated")
        else:
            new_email_notification_setting = EmailNotification(next_event=int(form.get('next_event', 0)),
                                                               new_paper=int(form.get('new_paper', 0)),
                                                               session_schedule=int(form.get('session_schedule', 0)),
                                                               session_accept_reject=int(
                                                                   form.get('session_accept_reject', 0)),
                                                               user_id=user_id,
                                                               event_id=event_id)
            save_to_db(new_email_notification_setting, "EmailSetting Saved")

    @staticmethod
    def create_new_track(form, event_id):
        """
        Track will be saved to database with proper Event id
        :param form: view data form
        :param event_id: Track belongs to Event by event id
        """
        new_track = Track(name=form['name'],
                          description=form['description'],
                          event_id=event_id,
                          track_image_url=form['track_image_url'])
        record_activity('create_track', event_id=event_id, track=new_track)
        save_to_db(new_track, "Track saved")

    @staticmethod
    def update_track(form, track):
        """
        Track will be updated in database
        :param form: view data form
        :param track: object contains all earlier data
        """
        data = form.data
        db.session.query(Track) \
            .filter_by(id=track.id) \
            .update(dict(data))
        save_to_db(track, "Track updated")
        record_activity('update_track', event_id=track.event_id, track=track)
        update_version(track.event_id, False, "tracks_ver")

    @staticmethod
    def remove_track(track_id):
        """
        Track will be removed from database
        :param track_id: Track id to remove object
        """
        track = Track.query.get(track_id)
        delete_from_db(track, "Track deleted")
        record_activity('delete_track', event_id=track.event_id, track=track)
        flash('You successfully deleted track')

    @staticmethod
    def create_session(form, event_id, is_accepted=True):
        """
        Session will be saved to database with proper Event id
        :param form: view data form
        :param slide_file:
        :param event_id: Session belongs to Event by event id
        """
        new_session = Session(title=form.title.data,
                              subtitle=form.subtitle.data,
                              long_abstract=form.long_abstract.data,
                              start_time=form.start_time.data,
                              end_time=form.end_time.data,
                              event_id=event_id,
                              short_abstract=form.short_abstract.data)

        new_session.speakers = InstrumentedList(
            form.speakers.data if form.speakers.data else [])
        new_session.microlocation = form.microlocation.data
        new_session.track = form.track.data
        save_to_db(new_session, "Session saved")
        record_activity('create_session', session=new_session, event_id=event_id)
        update_version(event_id, False, "sessions_ver")

    @staticmethod
    def add_session_to_event(request, event_id, state=None):
        """
        Session will be saved to database with proper Event id
        :param state:
        :param request: The request
        :param event_id: Session belongs to Event by event id
        """
        form = request.form
        speaker_img_file = ""
        slide_file = ""
        video_file = ""
        audio_file = ""
        if 'slides' in request.files and request.files['slides'].filename != '':
            slide_file = request.files['slides']
        if 'video' in request.files and request.files['video'].filename != '':
            video_file = request.files['video']
        if 'audio' in request.files and request.files['audio'].filename != '':
            audio_file = request.files['audio']
        if 'photo' in request.files and request.files['photo'].filename != '':
            speaker_img_file = request.files['photo']

        if not state:
            state = form.get('state', 'draft')

        event = DataGetter.get_event(event_id)

        new_session = Session(title=form.get('title', ''),
                              subtitle=form.get('subtitle', ''),
                              long_abstract=form.get('long_abstract', ''),
                              start_time=event.start_time,
                              end_time=event.start_time + timedelta(hours=1),
                              event_id=event_id,
                              short_abstract=form.get('short_abstract', ''),
                              state=state)

        if form.get('track', None) != "":
            new_session.track_id = form.get('track', None)

        if form.get('session_type', None) != "":
            new_session.session_type_id = form.get('session_type', None)

        speaker = Speaker.query.filter_by(email=form.get('email', '')).filter_by(event_id=event_id).first()
        if not speaker:
            speaker = Speaker(name=form.get('name', ''),
                              short_biography=form.get('short_biography', ''),
                              email=form.get('email', ''),
                              website=form.get('website', ''),
                              event_id=event_id,
                              twitter=form.get('twitter', ''),
                              facebook=form.get('facebook', ''),
                              github=form.get('github', ''),
                              linkedin=form.get('linkedin', ''),
                              organisation=form.get('organisation', ''),
                              position=form.get('position', ''),
                              country=form.get('country', ''),
                              user=login.current_user if login and login.current_user.is_authenticated else None)

        new_session.speakers.append(speaker)

        # existing_speaker_ids = form.getlist("speakers[]")
        # for existing_speaker_id in existing_speaker_ids:
        #     existing_speaker = DataGetter.get_speaker(existing_speaker_id)
        #     new_session.speakers.append(existing_speaker)

        save_to_db(new_session, "Session saved")

        if state == 'pending':
            trigger_new_session_notifications(new_session.id, event=event)

        speaker_modified = False
        session_modified = False
        if slide_file != "":
            slide_url = upload(
                slide_file,
                UPLOAD_PATHS['sessions']['slides'].format(
                    event_id=int(event_id), id=int(new_session.id)
                ))
            new_session.slides = slide_url
            session_modified = True
        if audio_file != "":
            audio_url = upload(
                audio_file,
                UPLOAD_PATHS['sessions']['audio'].format(
                    event_id=int(event_id), id=int(new_session.id)
                ))
            new_session.audio = audio_url
            session_modified = True
        if video_file != "":
            video_url = upload(
                video_file,
                UPLOAD_PATHS['sessions']['video'].format(
                    event_id=int(event_id), id=int(new_session.id)
                ))
            new_session.video = video_url
            session_modified = True
        if speaker_img_file != "":
            speaker_img = upload(
                speaker_img_file,
                UPLOAD_PATHS['speakers']['photo'].format(
                    event_id=int(event_id), id=int(speaker.id)
                ))
            speaker.photo = speaker_img
            speaker_modified = True

        if session_modified:
            save_to_db(new_session, "Session saved")
        if speaker_modified:
            save_to_db(speaker, "Speaker saved")
        record_activity('create_session', session=new_session, event_id=event_id)

        invite_emails = form.getlist("speakers[email]")
        for index, email in enumerate(invite_emails):
            if not string_empty(email):
                new_invite = Invite(event_id=event_id,
                                    session_id=new_session.id)
                hash = random.getrandbits(128)
                new_invite.hash = "%032x" % hash
                save_to_db(new_invite, "Invite saved")

                link = url_for('event_sessions.invited_view', session_id=new_session.id, event_id=event_id,
                               _external=True)
                Helper.send_email_invitation(email, new_session.title, link)
                # If a user is registered by the email, send a notification as well
                user = DataGetter.get_user_by_email(email, no_flash=True)
                if user:
                    cfs_link = url_for('event_detail.display_event_cfs', event_id=event.id)
                    Helper.send_notif_invite_papers(user, event.name, cfs_link, link)

    @staticmethod
    def add_speaker_to_event(request, event_id, user=login.current_user):
        form = request.form
        speaker_img_file = ""
        if 'photo' in request.files and request.files['photo'].filename != '':
            speaker_img_file = request.files['photo']

        speaker = Speaker.query.filter_by(email=form.get('email', '')).filter_by(event_id=event_id).first()
        if not speaker:
            speaker = Speaker(name=form.get('name', ''),
                              short_biography=form.get('short_biography', ''),
                              email=form.get('email', ''),
                              website=form.get('website', ''),
                              event_id=event_id,
                              twitter=form.get('twitter', ''),
                              facebook=form.get('facebook', ''),
                              github=form.get('github', ''),
                              linkedin=form.get('linkedin', ''),
                              organisation=form.get('organisation', ''),
                              position=form.get('position', ''),
                              country=form.get('country', ''),
                              user=user if login and login.current_user.is_authenticated else None)
            save_to_db(speaker, "Speaker saved")
            record_activity('create_speaker', speaker=speaker, event_id=event_id)
        speaker_img = ""
        if speaker_img_file != "":
            speaker_img = upload(
                speaker_img_file,
                UPLOAD_PATHS['speakers']['photo'].format(
                    event_id=int(event_id), id=int(speaker.id)
                ))
            speaker.photo = speaker_img
            save_to_db(speaker, "Speaker photo saved")
            record_activity('update_speaker', speaker=speaker, event_id=event_id)

        return speaker

    @staticmethod
    def add_speaker_to_session(request, event_id, session_id, user=login.current_user):
        """
        Session will be saved to database with proper Event id
        :param session_id:
        :param user:
        :param request: view data form
        :param event_id: Session belongs to Event by event id
        """
        session = DataGetter.get_session(session_id)
        speaker = DataManager.add_speaker_to_event(request, event_id, user)
        session.speakers.append(speaker)
        save_to_db(session, "Speaker saved")
        record_activity('add_speaker_to_session', speaker=speaker, session=session, event_id=event_id)
        update_version(event_id, False, "speakers_ver")

    @staticmethod
    def create_speaker_session_relation(session_id, speaker_id, event_id):
        """
        Session, speaker ids will be saved to database
        :param speaker_id:
        :param session_id:
        :param event_id: Session, speaker belongs to Event by event id
        """
        speaker = DataGetter.get_speaker(speaker_id)
        session = DataGetter.get_session(session_id)
        session.speakers.append(speaker)
        save_to_db(session, "Session Speaker saved")

    @staticmethod
    def session_accept_reject(session, event_id, state):
        session.state = state
        session.submission_date = datetime.now()
        session.submission_modifier = login.current_user.email
        save_to_db(session, 'Session State Updated')
        trigger_session_state_change_notifications(session, event_id)
        flash("The session has been %s" % state)

    @staticmethod
    def edit_session(request, session):
        with db.session.no_autoflush:
            form = request.form
            event_id = session.event_id

            slide_file = ""
            video_file = ""
            audio_file = ""
            if 'slides' in request.files and request.files['slides'].filename != '':
                slide_file = request.files['slides']
            if 'video' in request.files and request.files['video'].filename != '':
                video_file = request.files['video']
            if 'audio' in request.files and request.files['audio'].filename != '':
                audio_file = request.files['audio']

            form_state = form.get('state', 'draft')

            if slide_file != "":
                slide_url = upload(
                    slide_file,
                    UPLOAD_PATHS['sessions']['slides'].format(
                        event_id=int(event_id), id=int(session.id)
                    ))
                session.slides = slide_url

            if audio_file != "":
                audio_url = upload(
                    audio_file,
                    UPLOAD_PATHS['sessions']['audio'].format(
                        event_id=int(event_id), id=int(session.id)
                    ))
                session.audio = audio_url
            if video_file != "":
                video_url = upload(
                    video_file,
                    UPLOAD_PATHS['sessions']['video'].format(
                        event_id=int(event_id), id=int(session.id)
                    ))
                session.video = video_url

            if form_state == 'pending' and session.state != 'pending' and session.state != 'accepted' and session.state != 'rejected':
                trigger_new_session_notifications(session.id, event_id=event_id)

            session.title = form.get('title', '')
            session.subtitle = form.get('subtitle', '')
            session.long_abstract = form.get('long_abstract', '')
            session.short_abstract = form.get('short_abstract', '')

            if form.get('track', None) != "":
                session.track_id = form.get('track', None)
            else:
                session.track_id = None

            if form.get('session_type', None) != "":
                session.session_type_id = form.get('session_type', None)
            else:
                session.session_type_id = None

            existing_speaker_ids = form.getlist("speakers[]")
            current_speaker_ids = []
            existing_speaker_ids_by_email = []

            save_to_db(session, 'Session Updated')

            for existing_speaker in DataGetter.get_speaker_by_email(form.get("email")).all():
                existing_speaker_ids_by_email.append(str(existing_speaker.id))

            for current_speaker in session.speakers:
                current_speaker_ids.append(str(current_speaker.id))

            for current_speaker_id in current_speaker_ids:
                if current_speaker_id not in existing_speaker_ids and current_speaker_id not in existing_speaker_ids_by_email:
                    current_speaker = DataGetter.get_speaker(current_speaker_id)
                    session.speakers.remove(current_speaker)
                    db.session.commit()

            for existing_speaker_id in existing_speaker_ids:
                existing_speaker = DataGetter.get_speaker(existing_speaker_id)
                if existing_speaker not in session.speakers:
                    session.speakers.append(existing_speaker)
                    db.session.commit()

            record_activity('update_session', session=session, event_id=event_id)

    @staticmethod
    def update_session(form, session):
        """
        Session will be updated in database
        :param form: view data form
        :param session: object contains all earlier data
        """
        data = form.data
        speakers = data["speakers"]
        microlocation = data["microlocation"]
        track = data["track"]
        del data["speakers"]
        del data["microlocation"]
        del data["track"]
        db.session.query(Session) \
            .filter_by(id=session.id) \
            .update(dict(data))
        session.speakers = InstrumentedList(speakers if speakers else [])
        session.microlocation = microlocation
        session.track = track
        save_to_db(session, "Session updated")
        update_version(session.event_id, False, "sessions_ver")
        record_activity('update_session', session=session, event_id=session.event_id)

    @staticmethod
    def remove_session(session_id):
        """
        Session will be removed from database
        :param session_id: Session id to remove object
        """
        session = Session.query.get(session_id)
        delete_from_db(session, "Session deleted")
        flash('You successfully delete session')
        record_activity('delete_session', session=session, event_id=session.event_id)

    @staticmethod
    def create_speaker(form, event_id, user=login.current_user):
        """
        Speaker will be saved to database with proper Event id
        :param user:
        :param form: view data form
        :param event_id: Speaker belongs to Event by event id
        """
        speaker = Speaker(name=form["name"] if "name" in form.keys() else "",
                          photo=form["photo"] if "photo" in form.keys() else "",
                          short_biography=form["short_biography"] if "short_biography" in form.keys() else "",
                          email=form["email"] if "email" in form.keys() else "",
                          website=form["website"] if "website" in form.keys() else "",
                          event_id=event_id,
                          twitter=form["twitter"] if "twitter" in form.keys() else "",
                          facebook=form["facebook"] if "facebook" in form.keys() else "",
                          github=form["github"] if "github" in form.keys() else "",
                          linkedin=form["linkedin"] if "linkedin" in form.keys() else "",
                          organisation=form["organisation"] if "organisation" in form.keys() else "",
                          position=form["position"] if "position" in form.keys() else "",
                          country=form["country"] if "country" in form.keys() else "",
                          user=user)
        save_to_db(speaker, "Speaker saved")
        update_version(event_id, False, "speakers_ver")

    @staticmethod
    def update_speaker(form, speaker):
        """
        Speaker will be updated in database
        :param form: view data form
        :param speaker: object contains all earlier data
        """
        data = form.data
        del data['sessions']
        db.session.query(Speaker) \
            .filter_by(id=speaker.id) \
            .update(dict(data))
        speaker.sessions = InstrumentedList(
            form.sessions.data if form.sessions.data else [])
        speaker.ensure_social_links()
        save_to_db(speaker, "Speaker updated")
        record_activity('update_speaker', speaker=speaker, event_id=speaker.event_id)
        update_version(speaker.event_id, False, "speakers_ver")

    @staticmethod
    def remove_speaker(speaker_id):
        """
        Speaker will be removed from database
        :param speaker_id: Speaker id to remove object
        """
        speaker = Speaker.query.get(speaker_id)
        delete_from_db(speaker, "Speaker deleted")
        record_activity('delete_speaker', speaker=speaker, event_id=speaker.event_id)
        flash('You successfully delete speaker')

    @staticmethod
    def create_sponsor(form, event_id):
        """
        Sponsor will be saved to database with proper Event id
        :param form: view data form
        :param event_id: Sponsor belongs to Event by event id
        """
        new_sponsor = Sponsor(name=form.name.data,
                              url=form.url.data,
                              event_id=event_id,
                              logo=form.logo.data)
        save_to_db(new_sponsor, "Sponsor saved")
        update_version(event_id, False, "sponsors_ver")

    @staticmethod
    def update_sponsor(form, sponsor):
        """
        Sponsor will be updated in database
        :param form: view data form
        :param sponsor: object contains all earlier data
        """
        data = form.data
        db.session.query(Sponsor).filter_by(id=sponsor.id).update(dict(data))
        save_to_db(sponsor, "Sponsor updated")
        update_version(sponsor.event_id, False, "sponsors_ver")

    @staticmethod
    def remove_sponsor(sponsor_id):
        """
        Sponsor will be removed from database
        :param sponsor_id: Sponsor id to remove object
        """
        sponsor = Sponsor.query.get(sponsor_id)
        delete_from_db(sponsor, "Sponsor deleted")
        flash('You successfully delete sponsor')

    @staticmethod
    def remove_role(uer_id):
        """
        Role will be removed from database
        :param uer_id: Role id to remove object
        """
        uer = UsersEventsRoles.query.get(uer_id)
        record_activity('delete_role', role=uer.role, user=uer.user, event_id=uer.event_id)
        delete_from_db(uer, "UER deleted")
        flash("You've successfully deleted role.")

    @staticmethod
    def create_microlocation(form, event_id):
        """
        Microlocation will be saved to database with proper Event id
        :param form: view data form
        :param event_id: Microlocation belongs to Event by event id
        """
        new_microlocation = Microlocation(name=form.name.data,
                                          latitude=form.latitude.data,
                                          longitude=form.longitude.data,
                                          floor=form.floor.data,
                                          room=form.room.data,
                                          event_id=event_id)
        save_to_db(new_microlocation, "Microlocation saved")
        update_version(event_id, False, "microlocations_ver")

    @staticmethod
    def update_microlocation(form, microlocation):
        """
        Microlocation will be updated in database
        :param form: view data form
        :param microlocation: object contains all earlier data
        """
        data = form.data
        if "session" in data.keys():
            del data["session"]
        db.session.query(Microlocation) \
            .filter_by(id=microlocation.id) \
            .update(dict(data))
        save_to_db(microlocation, "Microlocation updated")
        update_version(microlocation.event_id, False, "microlocations_ver")

    @staticmethod
    def remove_microlocation(microlocation_id):
        """
        Microlocation will be removed from database
        :param microlocation_id: Sponsor id to remove object
        """
        microlocation = Microlocation.query.get(microlocation_id)
        delete_from_db(microlocation, "Microlocation deleted")
        flash('You successfully delete microlocation')

    @staticmethod
    def create_user(userdata, is_verified=False):
        user = User(email=userdata[0],
                    password=userdata[1],
                    is_verified=is_verified)
        # we hash the users password to avoid saving it as plaintext in the db,
        # remove to use plain text:
        salt = generate_random_salt()
        user.password = generate_password_hash(user.password, salt)
        hash = random.getrandbits(128)
        user.reset_password = str(hash)

        user.salt = salt
        save_to_db(user, "User created")
        record_activity('create_user', user=user)

        return user

    @staticmethod
    def create_super_admin(email, password):
        user = User()
        user.login = 'super_admin'
        user.email = email
        salt = generate_random_salt()
        password = password
        user.password = generate_password_hash(password, salt)
        hash = random.getrandbits(128)
        user.reset_password = str(hash)
        user.salt = salt
        user.is_super_admin = True
        user.is_admin = True
        user.is_verified = True
        save_to_db(user, "User created")
        return user

    @staticmethod
    def reset_password(form, reset_hash):
        user = User.query.filter_by(reset_password=reset_hash).first()
        salt = generate_random_salt()
        password = form['new_password_again']
        user.password = generate_password_hash(password, salt)
        new_hash = random.getrandbits(128)
        user.reset_password = new_hash
        user.salt = salt
        save_to_db(user, "password resetted")

    @staticmethod
    def update_user(form, user_id, avatar_img, contacts_only_update=False):

        user = User.query.filter_by(id=user_id).first()
        user_detail = UserDetail.query.filter_by(user_id=user_id).first()

        if user.email != form['email']:
            record_activity('update_user_email',
                            user_id=user.id, old=user.email, new=form['email'])
        if user.email != form['email']:
            user.is_verified = False
            serializer = Helper.get_serializer()
            data = [form['email']]
            form_hash = serializer.dumps(data)
            link = url_for('admin.create_account_after_confirmation_view', hash=form_hash, _external=True)
            Helper.send_email_when_changes_email(user.email, form['email'])
            Helper.send_email_confirmation(form, link)
            user.email = form['email']

        user_detail.contact = form['contact']
        if not contacts_only_update:
            user_detail.fullname = form['full_name']

            if form['facebook'] != 'https://www.facebook.com/':
                user_detail.facebook = form['facebook']
            else:
                user_detail.facebook = ''

            if form['twitter'] != 'https://twitter.com/':
                user_detail.twitter = form['twitter']
            else:
                user_detail.twitter = ''

            user_detail.details = form['details']
            logo = form.get('logo', None)
            if string_not_empty(logo) and logo:
                logo_file = uploaded_file(file_content=logo)
                logo = upload(logo_file, 'users/%d/avatar' % int(user_id))
                user_detail.avatar_uploaded = logo
        user, user_detail, save_to_db(user, "User updated")
        record_activity('update_user', user=user)

    @staticmethod
    def add_owner_to_event(owner_id, event):
        event.owner = owner_id
        db.session.commit()

    @staticmethod
    def update_permissions(form):
        oper = {
            'c': 'can_create',
            'r': 'can_read',
            'u': 'can_update',
            'd': 'can_delete',
        }
        for role in Role.query.all():
            for service in Service.query.all():
                field = role.name + '-' + service.name
                perm = Permission.query.filter_by(role=role, service=service).first()
                if not perm:
                    perm = Permission(role=role, service=service)

                for v, attr in oper.iteritems():
                    if v in form.getlist(field):
                        setattr(perm, oper[v], True)
                    else:
                        setattr(perm, oper[v], False)

                save_to_db(perm, 'Permission saved')

    @staticmethod
    def create_event(form, img_files):
        """
        Event will be saved to database with proper Event id
        :param img_files:
        :param form: view data form
        """
        # Filter out Copyright info
        holder = form.get('organizer_name')
        # Current year
        year = datetime.now().year
        licence_name = form.get('copyright_licence')
        # Ignoring Licence long name, description and compact logo
        _, _, licence_url, logo, _ = EVENT_LICENCES.get(licence_name, ('',) * 5)

        copyright = EventCopyright(holder=holder,
                                   year=year,
                                   licence=licence_name,
                                   licence_url=licence_url,
                                   logo=logo)

        event = Event(name=form['name'],
                      start_time=datetime.strptime(form['start_date'] + ' ' + form['start_time'], '%m/%d/%Y %H:%M'),
                      end_time=datetime.strptime(form['end_date'] + ' ' + form['end_time'], '%m/%d/%Y %H:%M'),
                      timezone=form['timezone'],
                      latitude=form['latitude'],
                      longitude=form['longitude'],
                      location_name=form['location_name'],
                      description=form['description'],
                      event_url=form['event_url'],
                      type=form['type'],
                      topic=form['topic'],
                      sub_topic=form['sub_topic'],
                      privacy=form.get('privacy', u'public'),
                      ticket_url=form.get('ticket_url', None),
                      copyright=copyright,
                      show_map=1 if form.get('show_map') == "on" else 0,
<<<<<<< HEAD
                      creator=login.current_user,
                      payment_country=form.get('payment_country', ''),
                      payment_currency=form.get('payment_currency', ''),
                      paypal_email=form.get('paypal_email', ''))


        # Add Ticket
        str_empty = lambda val, val2: val2 if val == '' else val

        module = DataGetter.get_module()
        if module and module.ticket_include:
            ticket_price = form.get('ticket_price', 0)
            # Default values to pass the tests because APIs don't have these fields
            ticket = Ticket(
                name=form.get('ticket_name', ''),
                type=form.get('ticket_type', 'free'),
                description=form.get('ticket_description', ''),
                price=ticket_price,
                sales_start=datetime.strptime(
                    form.get('ticket_sales_start_date', '01/01/2001') + ' ' +
                    form.get('ticket_sales_start_time', '00:00'),
                    '%m/%d/%Y %H:%M'),
                sales_end=datetime.strptime(
                    form.get('ticket_sales_end_date', '01/01/2001') + ' ' +
                    form.get('ticket_sales_end_time', '00:00'), '%m/%d/%Y %H:%M'),
                quantity=str_empty(form.get('ticket_quantity'), 100),
                min_order=str_empty(form.get('ticket_min_order'), 1),
                max_order=str_empty(form.get('ticket_max_order'), 10)
            )

            event.tickets.append(ticket)
=======
                      creator=login.current_user)
>>>>>>> 9c9bb27d

        if event.latitude and event.longitude:
            response = requests.get(
                "https://maps.googleapis.com/maps/api/geocode/json?latlng=" + str(event.latitude) + "," + str(
                    event.longitude)).json()
            if response['status'] == u'OK':
                for addr in response['results'][0]['address_components']:
                    if addr['types'] == ['locality', 'political']:
                        event.searchable_location_name = addr['short_name']

        if form.get('organizer_state', u'off') == u'on':
            event.organizer_name = form['organizer_name']
            event.organizer_description = form['organizer_description']

        if form.get('coc_state', u'off') == u'on':
            event.code_of_conduct = form['code_of_conduct']

        state = form.get('state', None)
        print state
        if state and ((state == u'Published' and not string_empty(
            event.location_name)) or state != u'Published') and login.current_user.is_verified:
            event.state = state

        if event.start_time <= event.end_time:
            save_to_db(event, "Event Saved")
            record_activity('create_event', event_id=event.id)
            role = Role.query.filter_by(name=ORGANIZER).first()
            db.session.add(event)
            db.session.flush()
            db.session.refresh(event)

            background_image = form['background_url']
            if string_not_empty(background_image):
                background_file = uploaded_file(file_content=background_image)
                background_url = upload(
                    background_file,
                    UPLOAD_PATHS['event']['background_url'].format(
                        event_id=int(event.id)
                    ))
                event.background_url = background_url

            logo = form['logo']
            if string_not_empty(logo):
                logo_file = uploaded_file(file_content=logo)
                logo = upload(
                    logo_file,
                    UPLOAD_PATHS['event']['logo'].format(
                        event_id=int(event.id)
                    ))
                event.logo = logo

            # Save Tickets
            module = DataGetter.get_module()
            if module and module.ticket_include:
                ticket_names = form.getlist('tickets[name]')
                ticket_types = form.getlist('tickets[type]')
                ticket_prices = form.getlist('tickets[price]')
                ticket_quantities = form.getlist('tickets[quantity]')
                ticket_descriptions = form.getlist('tickets[description]')
                ticket_sales_start_dates = form.getlist('tickets[sales_start_date]')
                ticket_sales_start_times = form.getlist('tickets[sales_start_time]')
                ticket_sales_end_dates = form.getlist('tickets[sales_end_date]')
                ticket_sales_end_times = form.getlist('tickets[sales_end_time]')
                ticket_min_orders = form.getlist('tickets[min_order]')
                ticket_max_orders = form.getlist('tickets[max_order]')

                for i, name in enumerate(ticket_names):
                    if name.strip():
                        ticket_prices[i] = ticket_prices[i] if ticket_prices[i] != '' else 0
                        ticket_quantities[i] = ticket_quantities[i] if ticket_quantities[i] != '' else 100
                        ticket_min_orders[i] = ticket_min_orders[i] if ticket_min_orders[i] != '' else 1
                        ticket_max_orders[i] = ticket_max_orders[i] if ticket_max_orders[i] != '' else 10

                        sales_start_str = '{} {}'.format(ticket_sales_start_dates[i],
                            ticket_sales_start_times[i])
                        sales_end_str = '{} {}'.format(ticket_sales_end_dates[i],
                            ticket_sales_end_times[i])
                        ticket = Ticket(
                            name=name,
                            type=ticket_types[i],
                            sales_start=datetime.strptime(sales_start_str, '%m/%d/%Y %H:%M'),
                            sales_end=datetime.strptime(sales_end_str, '%m/%d/%Y %H:%M'),
                            description=ticket_descriptions[i],
                            quantity=ticket_quantities[i],
                            price=int(ticket_prices[i]) if ticket_types[i] == 'paid' else 0,
                            min_order=ticket_min_orders[i],
                            max_order=ticket_max_orders[i],
                            event=event
                        )

                        db.session.add(ticket)

            sponsor_name = form.getlist('sponsors[name]')
            sponsor_url = form.getlist('sponsors[url]')
            sponsor_level = form.getlist('sponsors[level]')
            sponsor_description = form.getlist('sponsors[description]')
            sponsor_logo_url = []

            if form.get('sponsors_state', u'off') == u'on':
                for index, name in enumerate(sponsor_name):
                    if not string_empty(name):
                        sponsor = Sponsor(name=name, url=sponsor_url[index],
                                          level=sponsor_level[index], description=sponsor_description[index],
                                          event_id=event.id)
                        save_to_db(sponsor, "Sponsor created")
                        if len(img_files) != 0:
                            img_url = upload(
                                img_files[index],
                                UPLOAD_PATHS['sponsors']['logo'].format(
                                    event_id=int(event.id), id=int(sponsor.id)
                                ))
                            sponsor_logo_url.append(img_url)
                            sponsor.logo = sponsor_logo_url[index]
                        else:
                            sponsor.logo = ""
                        save_to_db(sponsor, "Sponsor updated")

            social_link_name = form.getlist('social[name]')
            social_link_link = form.getlist('social[link]')

            for index, name in enumerate(social_link_name):
                if not string_empty(social_link_link[index]):
                    # If 'Website' has been provided,
                    # save it as Holder URL for Copyright
                    if name.lower() == 'website':
                        event.copyright.holder_url = social_link_link[index]
                    social_link = SocialLink(name=name, link=social_link_link[index], event_id=event.id)
                    db.session.add(social_link)

            event.has_session_speakers = False
            if form.get('has_session_speakers', u'no') == u'yes':
                event.has_session_speakers = True
                session_type_names = form.getlist('session_type[name]')
                session_type_length = form.getlist('session_type[length]')

                track_name = form.getlist('tracks[name]')
                track_color = form.getlist('tracks[color]')
                if len(track_name) == 0:
                    track_name.append("Main Track")
                    track_color.append("#ffffff")

                room_name = form.getlist('rooms[name]')
                room_floor = form.getlist('rooms[floor]')

                for index, name in enumerate(session_type_names):
                    if not string_empty(name):
                        session_type = SessionType(name=name, length=session_type_length[index], event_id=event.id)
                        db.session.add(session_type)

                for index, name in enumerate(track_name):
                    track = Track(name=name, description="", track_image_url="", color=track_color[index],
                                  event_id=event.id)
                    db.session.add(track)

                for index, name in enumerate(room_name):
                    if not string_empty(name):
                        room = Microlocation(name=name,
                                             floor=room_floor[index] if room_floor[index] != '' else None,
                                             event_id=event.id)
                        db.session.add(room)

                call_for_speakers = CallForPaper(announcement=form['announcement'],
                                                 start_date=datetime.strptime(form['cfs_start_date'] + ' ' +
                                                                              form['cfs_start_time'], '%m/%d/%Y %H:%M'),
                                                 end_date=datetime.strptime(form['cfs_end_date'] + ' ' +
                                                                            form['cfs_end_time'], '%m/%d/%Y %H:%M'),
                                                 timezone=form.get('cfs_timezone', 'UTC'),
                                                 hash=form['cfs_hash'],
                                                 privacy=form['cfs_privacy'],
                                                 event_id=event.id)
                save_to_db(call_for_speakers, "Call for speakers saved")

            custom_forms_name = form.getlist('custom_form[name]')
            custom_forms_value = form.getlist('custom_form[value]')

            session_form = ""
            speaker_form = ""
            for index, name in enumerate(custom_forms_name):
                print name
                if name == "session_form":
                    session_form = custom_forms_value[index]
                elif name == "speaker_form":
                    speaker_form = custom_forms_value[index]

            update_or_create(
                CustomForms, event_id=event.id,
                session_form=session_form, speaker_form=speaker_form)

            if module and (module.payment_include or module.donation_include) and form['ticket_type'] != 'free':

                if form['taxAllow'] == 'taxNo':
                    event.tax_allow = False

                if form['taxAllow'] == 'taxYes':
                    event.tax_allow = True

                    tax_invoice = False
                    if 'tax_invoice' in form:
                        tax_invoice = True

                    tax_include_in_price = False
                    if form['tax_options'] == 'tax_include':
                        tax_include_in_price = True

                    tax = Tax(country=form['tax_country'],
                              tax_name=form['tax_name'],
                              tax_rate=form['tax_rate'],
                              tax_id=form['tax_id'],
                              send_invoice=tax_invoice,
                              registered_company=form.get('registered_company', ''),
                              address=form.get('buisness_address', ''),
                              city=form.get('invoice_city', ''),
                              state=form.get('invoice_state', ''),
                              zip=form.get('tax_zip', 0),
                              invoice_footer=form.get('invoice_footer', ''),
                              tax_include_in_price=tax_include_in_price,
                              event_id=event.id)


                    save_to_db(tax, "Tax Options Saved")

            uer = UsersEventsRoles(login.current_user, event, role)

            if save_to_db(uer, "Event saved"):
                # Save event notification setting
                new_email_notification_setting = EmailNotification(next_event=1,
                                                                   new_paper=1,
                                                                   session_schedule=1,
                                                                   session_accept_reject=1,
                                                                   user_id=login.current_user.id,
                                                                   event_id=event.id)
                save_to_db(new_email_notification_setting, "EmailSetting Saved")
                return event
        else:
            raise ValidationError("start date greater than end date")

    @staticmethod
    def create_event_copy(event_id):

        event_old = DataGetter.get_event(event_id)
        event = Event(name='Copy of ' + event_old.name,
                      start_time=event_old.start_time,
                      end_time=event_old.end_time,
                      timezone=event_old.timezone,
                      latitude=event_old.latitude,
                      longitude=event_old.longitude,
                      location_name=event_old.location_name,
                      description=event_old.description,
                      event_url=event_old.event_url,
                      type=event_old.type,
                      topic=event_old.topic,
                      sub_topic=event_old.sub_topic,
                      privacy=event_old.privacy,
                      ticket_url=event_old.ticket_url,
                      show_map=event_old.show_map,
                      organizer_name=event_old.organizer_name,
                      organizer_description=event_old.organizer_description)

        event.state = u'Draft'
        save_to_db(event, "Event copy saved")

        sponsors_old = DataGetter.get_sponsors(event_id)
        tracks_old = DataGetter.get_tracks(event_id)
        rooms_old = DataGetter.get_microlocations(event_id)
        call_for_papers_old = DataGetter.get_call_for_papers(event_id)

        for sponsor in sponsors_old:
            sponsor_new = Sponsor(name=sponsor.name, url=sponsor.url,
                                  level=sponsor.level, description=sponsor.description,
                                  event_id=event.id)
            save_to_db(sponsor_new, "Sponsor copy saved")

        for track in tracks_old:
            track_new = Track(name=track.name, description="", track_image_url="", color=track.color,
                              event_id=event.id)
            save_to_db(track_new, "Track copy saved")

        for room in rooms_old:
            room_new = Microlocation(name=room.name, floor=room.floor, event_id=event.id)
            save_to_db(room_new, "Room copy saved")

        if call_for_papers_old:
            for call_for_paper in call_for_papers_old:
                call_for_paper_new = CallForPaper(announcement=call_for_paper.announcement,
                                                  start_date=call_for_paper.start_date,
                                                  end_date=call_for_paper.end_date,
                                                  timezone=call_for_paper.timezone,
                                                  event_id=event.id)
                save_to_db(call_for_paper_new, "Call for speaker copy saved")

        return event

    @staticmethod
    def edit_event(request, event_id, event, session_types, tracks, social_links, microlocations, call_for_papers,
                   sponsors, custom_forms, img_files, old_sponsor_logos, old_sponsor_names, tax):
        """
        Event will be updated in database
        :param data: view data form
        :param event: object contains all earlier data
        """
        form = request.form
        event.name = form['name']
        event.start_time = datetime.strptime(form['start_date'] + ' ' + form['start_time'], '%m/%d/%Y %H:%M')
        event.end_time = datetime.strptime(form['end_date'] + ' ' + form['end_time'], '%m/%d/%Y %H:%M')
        event.timezone = form['timezone']
        event.latitude = form['latitude']
        event.longitude = form['longitude']
        event.location_name = form['location_name']
        event.description = form['description']
        event.event_url = form['event_url']
        event.type = form['type']
        event.topic = form['topic']
        event.show_map = 1 if form.get('show_map', 'on') == "on" else 0
        event.sub_topic = form['sub_topic']
        event.privacy = form.get('privacy', 'public')
        event.payment_country = form.get('payment_country')
        event.payment_currency = form.get('payment_currency')
        event.paypal_email = form.get('paypal_email')



        ticket_names = form.getlist('tickets[name]')
        ticket_types = form.getlist('tickets[type]')
        ticket_prices = form.getlist('tickets[price]')
        ticket_quantities = form.getlist('tickets[quantity]')
        ticket_descriptions = form.getlist('tickets[description]')
        ticket_sales_start_dates = form.getlist('tickets[sales_start_date]')
        ticket_sales_start_times = form.getlist('tickets[sales_start_time]')
        ticket_sales_end_dates = form.getlist('tickets[sales_end_date]')
        ticket_sales_end_times = form.getlist('tickets[sales_end_time]')
        ticket_min_orders = form.getlist('tickets[min_order]')
        ticket_max_orders = form.getlist('tickets[max_order]')

        for i, name in enumerate(ticket_names):
            if name.strip():
                ticket_prices[i] = ticket_prices[i] if ticket_prices[i] != '' else 0
                ticket_quantities[i] = ticket_quantities[i] if ticket_quantities[i] != '' else 100
                ticket_min_orders[i] = ticket_min_orders[i] if ticket_min_orders[i] != '' else 1
                ticket_max_orders[i] = ticket_max_orders[i] if ticket_max_orders[i] != '' else 10

                sales_start_str = '{} {}'.format(ticket_sales_start_dates[i],
                    ticket_sales_start_times[i])
                sales_end_str = '{} {}'.format(ticket_sales_end_dates[i],
                    ticket_sales_end_times[i])

                ticket = Ticket.query.filter_by(event=event, name=name).first()
                if not ticket:
                    # create
                    ticket = Ticket(
                        name=name,
                        type=ticket_types[i],
                        sales_start=datetime.strptime(sales_start_str, '%m/%d/%Y %H:%M'),
                        sales_end=datetime.strptime(sales_end_str, '%m/%d/%Y %H:%M'),
                        description=ticket_descriptions[i],
                        quantity=ticket_quantities[i],
                        price=int(ticket_prices[i]) if ticket_types[i] == 'paid' else 0,
                        min_order=ticket_min_orders[i],
                        max_order=ticket_max_orders[i],
                        event=event
                    )
                else:
                    # update
                    ticket.name = name
                    ticket.type = ticket_types[i]
                    ticket.sales_start = datetime.strptime(sales_start_str, '%m/%d/%Y %H:%M'),
                    ticket.sales_end = datetime.strptime(sales_end_str, '%m/%d/%Y %H:%M'),
                    ticket.description = ticket_descriptions[i]
                    ticket.quantity = ticket_quantities[i]
                    ticket.price = int(ticket_prices[i]) if ticket_types[i] == 'paid' else 0
                    ticket.min_order = ticket_min_orders[i]
                    ticket.max_order = ticket_max_orders[i]

                db.session.add(ticket)

        # Remove all the tickets that are not in form
        for ticket in event.tickets:
            if ticket.name not in ticket_names:
                db.session.delete(ticket)

        event.ticket_url = form.get('ticket_url', None)

        if tax:
            if form['taxAllow'] == 'taxNo':
                event.tax_allow = False

            if form['taxAllow'] == 'taxYes':
                event.tax_allow = True

                tax_invoice = False
                if 'tax_invoice' in form:
                    tax_invoice = True

                tax_include_in_price = False
                if form['tax_options'] == 'tax_include':
                    tax_include_in_price = True

                tax.country = form['tax_country'],
                tax.tax_name = form['tax_name'],
                tax.tax_rate = form['tax_rate'],
                tax.tax_id = form['tax_id'],
                tax.send_invoice = tax_invoice,
                tax.registered_company = form.get('registered_company', ''),
                tax.address = form.get('buisness_address', ''),
                tax.city = form.get('invoice_city', ''),
                tax.state = form.get('invoice_state', ''),
                tax.zip = form.get('tax_zip', 0),
                tax.invoice_footer = form.get('invoice_footer', ''),
                tax.tax_include_in_price = tax_include_in_price,
                tax.event_id = event.id

                save_to_db(tax, "Tax Options Saved")

        if event.latitude and event.longitude:
            response = requests.get(
                "https://maps.googleapis.com/maps/api/geocode/json?latlng=" + str(event.latitude) + "," + str(
                    event.longitude)).json()
            if response['status'] == u'OK':
                for addr in response['results'][0]['address_components']:
                    if addr['types'] == ['locality', 'political']:
                        event.searchable_location_name = addr['short_name']

        if form.get('organizer_state', u'off') == u'on':
            event.organizer_name = form['organizer_name']
            event.organizer_description = form['organizer_description']
        else:
            event.organizer_name = ""
            event.organizer_description = ""

        if form.get('coc_state', u'off') == u'on':
            event.code_of_conduct = form['code_of_conduct']
        else:
            event.code_of_conduct = ""

        if not event.copyright:
            # It is possible that the copyright is set as None before.
            # Set it as an `EventCopyright` object.
            event.copyright = EventCopyright()
        # Filter out Copyright info
        event.copyright.holder = form.get('organizer_name')
        licence_name = form.get('copyright_licence')
        # Ignoring Licence description
        _, _, licence_url, logo, _ = EVENT_LICENCES.get(licence_name, ('',) * 5)

        event.copyright.licence = licence_name
        event.copyright.licence_url = licence_url
        event.copyright.logo = logo

        background_image = form['background_url']
        if string_not_empty(background_image):
            background_file = uploaded_file(file_content=background_image)
            background_url = upload(
                background_file,
                UPLOAD_PATHS['event']['background_url'].format(
                    event_id=int(event.id)
                ))
            event.background_url = background_url

        logo = form['logo']
        if string_not_empty(logo):
            logo_file = uploaded_file(file_content=logo)
            logo = upload(
                logo_file,
                UPLOAD_PATHS['event']['logo'].format(
                    event_id=int(event.id)
                ))
            event.logo = logo

        state = form.get('state', None)
        if state and ((state == u'Published' and not string_empty(
            event.location_name)) or state != u'Published') and login.current_user.is_verified:
            event.state = state

        social_link_name = form.getlist('social[name]')
        social_link_link = form.getlist('social[link]')
        social_link_id = form.getlist('social[id]')

        sponsor_name = form.getlist('sponsors[name]')
        sponsor_logo_url = []
        sponsor_url = form.getlist('sponsors[url]')
        sponsor_type = form.getlist('sponsors[type]')
        sponsor_level = form.getlist('sponsors[level]')
        sponsor_description = form.getlist('sponsors[description]')

        custom_forms_name = form.getlist('custom_form[name]')
        custom_forms_value = form.getlist('custom_form[value]')

        for social_link in social_links:
            if str(social_link.id) not in social_link_id:
                delete_from_db(social_link, "SocialLink Deleted")

        for index, name in enumerate(social_link_name):
            if not string_empty(social_link_link[index]):
                # If 'Website' has been provided,
                # save it as Holder URL for Copyright
                if name.lower() == 'website':
                    event.copyright.holder_url = social_link_link[index]

                if social_link_id[index] != '':
                    social_link, c = get_or_create(SocialLink,
                                                   id=social_link_id[index],
                                                   event_id=event.id)
                    social_link.name = name
                    social_link.link = social_link_link[index]
                else:
                    social_link, c = get_or_create(SocialLink,
                                                   name=name,
                                                   link=social_link_link[index],
                                                   event_id=event.id)
                db.session.add(social_link)

        if form.get('has_session_speakers', u'no') == u'yes':

            session_type_names = form.getlist('session_type[name]')
            session_type_id = form.getlist('session_type[id]')
            session_type_length = form.getlist('session_type[length]')

            track_name = form.getlist('tracks[name]')
            track_color = form.getlist('tracks[color]')
            track_id = form.getlist('tracks[id]')

            room_name = form.getlist('rooms[name]')
            room_floor = form.getlist('rooms[floor]')
            room_id = form.getlist('rooms[id]')

            event.has_session_speakers = True
            # save the edited info to database
            for session_type in session_types:
                if str(session_type.id) not in session_type_id:
                    delete_from_db(session_type, "SessionType Deleted")

            for index, name in enumerate(session_type_names):
                if not string_empty(name):
                    if session_type_id[index] != '':
                        session_type, c = get_or_create(SessionType,
                                                        id=session_type_id[index],
                                                        event_id=event.id)
                        session_type.name = name
                        session_type.length = session_type_length[index]
                    else:
                        session_type, c = get_or_create(SessionType,
                                                        name=name,
                                                        length=session_type_length[index],
                                                        event_id=event.id)
                    db.session.add(session_type)

            for track in tracks:
                if str(track.id) not in track_id:
                    delete_from_db(track, "Track Deleted")

            for index, name in enumerate(track_name):
                if not string_empty(name):
                    if track_id[index] != '':
                        track, c = get_or_create(Track,
                                                 id=track_id[index],
                                                 event_id=event.id)
                        track.name = name
                        track.color = track_color[index].upper()
                    else:
                        track, c = get_or_create(Track,
                                                 name=name,
                                                 color=track_color[index].upper(),
                                                 event_id=event.id)
                    db.session.add(track)

            for room in microlocations:
                if str(room.id) not in room_id:
                    delete_from_db(room, "Room Deleted")

            for index, name in enumerate(room_name):
                if not string_empty(name):
                    if room_id[index] != '':
                        room, c = get_or_create(Microlocation,
                                                id=room_id[index],
                                                event_id=event.id)
                        room.name = name
                        room.floor = room_floor[index] if room_floor[index] != '' else None
                    else:
                        room, c = get_or_create(Microlocation,
                                                name=name,
                                                floor=room_floor[index] if room_floor[index] != '' else None,
                                                event_id=event.id)
                    db.session.add(room)

            if call_for_papers:
                call_for_papers.announcement = form['announcement']
                call_for_papers.hash = form['cfs_hash']
                call_for_papers.start_date = datetime.strptime(
                    form['cfs_start_date'], '%m/%d/%Y')
                call_for_papers.end_date = datetime.strptime(
                    form['cfs_end_date'], '%m/%d/%Y')
                call_for_papers.privacy = form['cfs_privacy']
                call_for_papers.event_id = event.id
                save_to_db(call_for_papers)
            else:
                call_for_speakers, c = get_or_create(CallForPaper,
                                                     announcement=form['announcement'],
                                                     start_date=datetime.strptime(
                                                         form['cfs_start_date'] + ' ' + form['cfs_start_time'],
                                                         '%m/%d/%Y %H:%M'),
                                                     end_date=datetime.strptime(
                                                         form['cfs_end_date'] + ' ' + form['cfs_end_time'],
                                                         '%m/%d/%Y %H:%M'),
                                                     hash=form['cfs_hash'],
                                                     privacy=form['cfs_privacy'],
                                                     timezone=form.get('cfs_timezone', 'UTC'),
                                                     event_id=event.id)
                save_to_db(call_for_speakers)
        else:
            event.has_session_speakers = False
            for session in DataGetter.get_sessions_by_event_id(event.id):
                delete_from_db(session, "Removed session")
            for speaker in DataGetter.get_speakers(event.id):
                delete_from_db(speaker, "Removed speaker")
            if call_for_papers:
                delete_from_db(call_for_papers, "Removed cfs")
            for session_type in session_types:
                delete_from_db(session_type, "session type removed")
            for track in tracks:
                delete_from_db(track, "track removed")
            for microlocation in microlocations:
                delete_from_db(microlocation, "microlocation removed")

        for sponsor in sponsors:
            delete_from_db(sponsor, "Sponsor Deleted")

        if form.get('sponsors_state', u'off') == u'on':
            for index, name in enumerate(sponsor_name):
                if not string_empty(name):
                    sponsor = Sponsor(name=name, url=sponsor_url[index],
                                      level=sponsor_level[index], description=sponsor_description[index],
                                      event_id=event.id, sponsor_type=sponsor_type[index])
                    save_to_db(sponsor, "Sponsor created")
                    if len(img_files) != 0:
                        if img_files[index]:
                            img_url = upload(
                                img_files[index],
                                UPLOAD_PATHS['sponsors']['logo'].format(
                                    event_id=int(event.id), id=int(sponsor.id)
                                ))
                            sponsor_logo_url.append(img_url)
                            sponsor.logo = sponsor_logo_url[index]
                        else:
                            if name in old_sponsor_names:
                                sponsor.logo = old_sponsor_logos[index]
                            else:
                                sponsor.logo = ""
                    else:
                        if name in old_sponsor_names:
                            sponsor.logo = old_sponsor_logos[index]
                        else:
                            sponsor.logo = ""
                    print sponsor.logo
                    save_to_db(sponsor, "Sponsor updated")

        session_form = ""
        speaker_form = ""
        for index, name in enumerate(custom_forms_name):
            if name == "session_form":
                session_form = custom_forms_value[index]
            elif name == "speaker_form":
                speaker_form = custom_forms_value[index]

        update_or_create(
            CustomForms, event_id=event.id,
            session_form=session_form, speaker_form=speaker_form)

        save_to_db(event, "Event saved")
        record_activity('update_event', event_id=event.id)
        return event

    @staticmethod
    def delete_event(e_id):
        EventsUsers.query.filter_by(event_id=e_id).delete()
        UsersEventsRoles.query.filter_by(event_id=e_id).delete()
        EmailNotification.query.filter_by(event_id=e_id).delete()
        SessionType.query.filter_by(event_id=e_id).delete()
        SocialLink.query.filter_by(event_id=e_id).delete()
        Track.query.filter_by(id=e_id).delete()
        Invite.query.filter_by(event_id=e_id).delete()
        Session.query.filter_by(event_id=e_id).delete()
        Event.query.filter_by(id=e_id).delete()
        # record_activity('delete_event', event_id=e_id)
        db.session.commit()

    @staticmethod
    def trash_event(e_id):
        event = Event.query.get(e_id)
        event.in_trash = True
        event.trash_date = datetime.now()
        save_to_db(event, "Event Added to Trash")
        return event

    @staticmethod
    def create_file():
        """
        File from request will be saved to database
        """
        file = request.files["file"]
        filename = secure_filename(file.filename)
        if not db.session.query(exists() \
                                    .where(File.name == filename)).scalar():
            if file.mimetype.split('/', 1)[0] == "image":
                file.save(os.path.join(os.path.realpath('.')
                                       + '/static/', filename))
                file_object = File(
                    name=filename,
                    path='',
                    owner_id=login.current_user.id
                )
                save_to_db(file_object, "file saved")
                flash("Image added")
            else:
                flash("The selected file is not an image. Please select a " \
                      "image file and try again.")
        else:
            flash("A file named \"" + filename + "\" already exists")

    @staticmethod
    def remove_file(file_id):
        """
        File from request will be removed from database
        """
        file_obj = File.query.get(file_id)
        os.remove(os.path.join(os.path.realpath('.') + '/static/', file_obj.name))
        delete_from_db(file_obj, "File removed")
        flash("File removed")

    @staticmethod
    def add_role_to_event(form, event_id, record=True):
        user = User.query.filter_by(email=form['user_email']).first()
        role = Role.query.filter_by(name=form['user_role']).first()
        uer = UsersEventsRoles(event=Event.query.get(event_id),
                               user=user, role=role)
        save_to_db(uer, "UserEventRole saved")
        if record:
            record_activity('create_role', role=role, user=user, event_id=event_id)

    @staticmethod
    def decline_role_invite(role_invite):
        role_invite.declined = True
        save_to_db(role_invite)

    @staticmethod
    def update_user_event_role(form, uer):
        role = Role.query.filter_by(name=form['user_role']).first()
        user = User.query.filter_by(email=form['user_email']).first()
        uer.user = user
        uer.role_id = role.id
        save_to_db(uer, "Event saved")
        record_activity('update_role', role=role, user=user, event_id=uer.event_id)

    @staticmethod
    def create_page(form):

        page = Page(name=form.get('name', ''), title=form.get('title', ''), description=form.get('description', ''),
                    url=form.get('url', ''), place=form.get('place', ''), index=form.get('index', 0))
        save_to_db(page, "Page created")
        cache.delete('pages')

    def update_page(self, page, form):
        page.name = form.get('name', '')
        page.title = form.get('title', '')
        page.description = form.get('description', '')
        page.url = form.get('url', '')
        page.place = form.get('place', '')
        page.index = form.get('index', '')
        save_to_db(page, "Page updated")
        cache.delete('pages')

    @staticmethod
    def create_or_update_message_settings(form):

        for mail in MAILS:
            mail_status = 1 if form.get(mail + '_mail_status', 'off') == 'on' else 0
            notif_status = 1 if form.get(mail + '_notif_status', 'off') == 'on' else 0
            user_control_status = 1 if form.get(mail + '_user_control_status', 'off') == 'on' else 0
            message_setting = MessageSettings.query.filter_by(action=mail).first()
            if message_setting:
                message_setting.mail_status = mail_status
                message_setting.notif_status = notif_status
                message_setting.user_control_status = user_control_status
                save_to_db(message_setting, "Message Settings Updated")
            else:
                message_setting = MessageSettings(action=mail,
                                                  mail_status=mail_status,
                                                  notif_status=notif_status,
                                                  user_control_status=user_control_status)
                save_to_db(message_setting, "Message Settings Updated")


def save_to_db(item, msg="Saved to db", print_error=True):
    """Convenience function to wrap a proper DB save
    :param item: will be saved to database
    :param msg: Message to log
    """
    try:
        logging.info(msg)
        db.session.add(item)
        logging.info('added to session')
        db.session.commit()
        return True
    except Exception, e:
        if print_error:
            print e
            traceback.print_exc()
        logging.error('DB Exception! %s' % e)
        db.session.rollback()
        return False


def delete_from_db(item, msg):
    """Convenience function to wrap a proper DB delete
    :param item: will be removed from database
    :param msg: Message to log
    """
    try:
        logging.info(msg)
        db.session.delete(item)
        logging.info('removed from session')
        db.session.commit()
        return True
    except Exception, error:
        logging.error('DB Exception! %s' % error)
        db.session.rollback()
        return False


def get_google_auth(state=None, token=None):
    if token:
        return OAuth2Session(OAuth.get_client_id(), token=token)
    if state:
        return OAuth2Session(OAuth.get_client_id(), state=state, scope=OAuth.SCOPE,
                             redirect_uri=OAuth.get_redirect_uri())
    oauth = OAuth2Session(OAuth.get_client_id(), scope=OAuth.SCOPE, redirect_uri=OAuth.get_redirect_uri())
    return oauth


def get_facebook_auth(state=None, token=None):
    if token:
        return OAuth2Session(FbOAuth.get_client_id(), token=token)
    if state:
        return OAuth2Session(FbOAuth.get_client_id(), state=state, scope=FbOAuth.SCOPE,
                             redirect_uri=FbOAuth.get_redirect_uri())
    oauth = OAuth2Session(FbOAuth.get_client_id(), scope=FbOAuth.SCOPE, redirect_uri=FbOAuth.get_redirect_uri())
    return oauth


def get_instagram_auth(state=None, token=None):
    if token:
        return OAuth2Session(InstagramOAuth.get_client_id(), token=token)
    if state:
        return OAuth2Session(InstagramOAuth.get_client_id(), state=state,
                             redirect_uri=InstagramOAuth.get_redirect_uri())
    # scope = "+".join(InstagramOAuth.SCOPE)
    oauth = OAuth2Session(InstagramOAuth.get_client_id(), redirect_uri=InstagramOAuth.get_redirect_uri())
    return oauth


def create_user_oauth(user, user_data, token, method):
    print user_data
    if user is None:
        user = User()
        user.email = user_data['email']
    if method == 'Google':
        user.avatar = user_data['picture']
    if method == 'Facebook':
        user.avatar = user_data['picture']['data']['url']
    user.tokens = json.dumps(token)
    user.is_verified = True
    save_to_db(user, "User created")
    user_detail = UserDetail.query.filter_by(user_id=user.id).first()
    user_detail.avatar_uploaded = user.avatar
    user_detail.fullname = user_data['name']
    save_to_db(user, "User Details Updated")
    return user


def create_user_password(form, user):
    salt = generate_random_salt()
    password = form['new_password_again']
    user.password = generate_password_hash(password, salt)
    hash = random.getrandbits(128)
    user.reset_password = str(hash)
    user.salt = salt
    user.is_verified = True
    save_to_db(user, "User password created")
    return user


def user_logged_in(user):
    speakers = DataGetter.get_speaker_by_email(user.email).all()
    for speaker in speakers:
        if not speaker.user:
            speaker.user = user
            role = Role.query.filter_by(name='speaker').first()
            event = DataGetter.get_event(speaker.event_id)
            uer = UsersEventsRoles(user=user, event=event, role=role)
            save_to_db(uer)
            save_to_db(speaker)
    return True


def record_activity(template, login_user=None, **kwargs):
    """
    record an activity
    """
    if not login_user and hasattr(g, 'user'):
        login_user = g.user
    if not login_user and login.current_user.is_authenticated:
        login_user = login.current_user
    if login_user:
        actor = login_user.email + ' (' + str(login_user.id) + ')'
    else:
        actor = 'Anonymous'
    id_str = ' (%d)'
    sequence = '"%s"'
    # add more information for objects
    for k in kwargs:
        v = kwargs[k]
        if k.find('_id') > -1:
            kwargs[k] = str(v)
        elif k.startswith('user'):
            kwargs[k] = sequence % v.email + id_str % v.id
        elif k.startswith('role'):
            kwargs[k] = sequence % v.title_name
        elif k.startswith('session'):
            kwargs[k] = sequence % v.title + id_str % v.id
        elif k.startswith('track'):
            kwargs[k] = sequence % v.name + id_str % v.id
        elif k.startswith('speaker'):
            kwargs[k] = sequence % v.name + id_str % v.id
        else:
            kwargs[k] = str(v)
    try:
        msg = ACTIVITIES[template].format(**kwargs)
    except Exception:  # in case some error happened, not good
        msg = '[ERROR LOGGING] %s' % template
    # conn.execute(Activity.__table__.insert().values(
    #     actor=actor, action=msg, time=datetime.now()
    # ))
    activity = Activity(actor=actor, action=msg)
    save_to_db(activity, 'Activity Recorded')


def update_version(event_id, is_created, column_to_increment):
    """Function resposnible for increasing version when some data will be
    created or changed
    :param event_id: Event id
    :param is_created: Object exist True/False
    :param column_to_increment: which column should be increment
    """
    VersionUpdater(event_id=event_id,
                   is_created=is_created,
                   column_to_increment=column_to_increment).update()


def get_or_create(model, **kwargs):
    was_created = False
    instance = db.session.query(model).filter_by(**kwargs).first()
    if instance:
        return instance, was_created
    else:
        instance = model(**kwargs)
        db.session.add(instance)
        db.session.commit()
        was_created = True
        return instance, was_created


def update_or_create(model, event_id, **kwargs):
    """
    Update or create an item based on event id as PK
    """
    was_created = False
    instance = db.session.query(model).filter_by(event_id=event_id).first()
    if instance:
        db.session.query(model).filter_by(event_id=event_id).update(kwargs)
    else:
        was_created = True
        instance = model(event_id=event_id, **kwargs)
    db.session.add(instance)
    db.session.commit()
    return instance, was_created


def update_role_to_admin(form, user_id):
    user = DataGetter.get_user(user_id)
    old_admin_status = user.is_admin
    if form['admin_perm'] == 'isAdmin':
        user.is_admin = True
    else:
        user.is_admin = False

    save_to_db(user, "User role Updated")
    if old_admin_status != user.is_admin:
        record_activity(
            'system_admin', user=user,
            status='Assigned' if user.is_admin else 'Unassigned'
        )


def trash_user(user_id):
    user = DataGetter.get_user(user_id)
    user.in_trash = True
    user.trash_date = datetime.now()
    save_to_db(user, 'User has been added to trash')
    return user


def trash_session(session_id):
    session = DataGetter.get_session(session_id)
    session.in_trash = True
    session.trash_date = datetime.now()
    save_to_db(session, "Session added to Trash")
    return session


def restore_event(event_id):
    event = DataGetter.get_event(event_id)
    event.in_trash = False
    save_to_db(event, "Event restored from Trash")


def restore_user(user_id):
    user = DataGetter.get_user(user_id)
    user.in_trash = False
    save_to_db(user, "User restored from Trash")


def restore_session(session_id):
    session = DataGetter.get_session(session_id)
    session.in_trash = False
    save_to_db(session, "Session restored from Trash")


def create_modules(form):
    modules_form_value = form.getlist('modules_form[value]')
    module = DataGetter.get_module()

    if module is None:
        module = Module()

    if str(modules_form_value[0][24]) == '1':
        module.ticket_include = True
    else:
        module.ticket_include = False

    if str(modules_form_value[0][49]) == '1':
        module.payment_include = True
    else:
        module.payment_include = False

    if str(modules_form_value[0][75]) == '1':
        module.donation_include = True
    else:
        module.donation_include = False

    save_to_db(module, "Module settings saved")
    events = DataGetter.get_all_events()

    if module.ticket_include:
        for event in events:
            event.ticket_include = True
            save_to_db(event, "Event updated")<|MERGE_RESOLUTION|>--- conflicted
+++ resolved
@@ -915,41 +915,11 @@
                       ticket_url=form.get('ticket_url', None),
                       copyright=copyright,
                       show_map=1 if form.get('show_map') == "on" else 0,
-<<<<<<< HEAD
                       creator=login.current_user,
                       payment_country=form.get('payment_country', ''),
                       payment_currency=form.get('payment_currency', ''),
                       paypal_email=form.get('paypal_email', ''))
 
-
-        # Add Ticket
-        str_empty = lambda val, val2: val2 if val == '' else val
-
-        module = DataGetter.get_module()
-        if module and module.ticket_include:
-            ticket_price = form.get('ticket_price', 0)
-            # Default values to pass the tests because APIs don't have these fields
-            ticket = Ticket(
-                name=form.get('ticket_name', ''),
-                type=form.get('ticket_type', 'free'),
-                description=form.get('ticket_description', ''),
-                price=ticket_price,
-                sales_start=datetime.strptime(
-                    form.get('ticket_sales_start_date', '01/01/2001') + ' ' +
-                    form.get('ticket_sales_start_time', '00:00'),
-                    '%m/%d/%Y %H:%M'),
-                sales_end=datetime.strptime(
-                    form.get('ticket_sales_end_date', '01/01/2001') + ' ' +
-                    form.get('ticket_sales_end_time', '00:00'), '%m/%d/%Y %H:%M'),
-                quantity=str_empty(form.get('ticket_quantity'), 100),
-                min_order=str_empty(form.get('ticket_min_order'), 1),
-                max_order=str_empty(form.get('ticket_max_order'), 10)
-            )
-
-            event.tickets.append(ticket)
-=======
-                      creator=login.current_user)
->>>>>>> 9c9bb27d
 
         if event.latitude and event.longitude:
             response = requests.get(
