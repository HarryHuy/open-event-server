FORMAT: V1
HOST: http://nextgen.eventyay.com

# Orga-Server

The Open Event API Server

<<<<<<< HEAD
## JWT Auth Key [/auth/session]
=======
## JWT Auth Key [/auth/session?filter-parameters]
>>>>>>> e2ecc5cd

### JWT Auth Key [POST]

+ Request

    + Headers

            Content-Type: application/json
 
    + Body

            {
                "email": "email@example.com",
                "password": "password"
            }

+ Response 200 (application/json)

        {
            "access_token":"eyJhbGciOiJIUzI1NiIsInR5cCI6IkpXVCJ9.eyJpZGVudGl0eSI6MSwiaWF0IjoxNDk2OTU2ODMwLCJuYmYiOjE0OTY5NTY4MzAsImV4cCI6MTQ5NzA0MzIzMH0.bjl0"
        }

## Users Collection [/users?page,limit]

### List All Users [GET]

+ Request

    + Headers

            Accept: application/vnd.api+json

            Authorization: JWT <Auth Key>

+ Response 200 (application/vnd.api+json)

        {
          "meta": {
            "count": 1
          },
          "data": [
            {
              "attributes": {
                "created-at": "2017-06-01T01:24:47.500127+00:00",
                "google": null,
                "instagram": null,
                "firstname": null,
                "lastname": null,
                "twitter": null,
                "signup-at": "2017-06-01T01:25:07.385816+00:00",
                "is-super-admin": true,
                "thumbnail": null,
                "email": "me@ipiyush.com",
                "avatar": null,
                "contact": null,
                "is-admin": true,
                "details": null,
                "last-accessed-at": null,
                "small": null,
                "facebook": null,
                "deleted-at": null,
                "is-verified": true,
                "avatar-uploaded": null,
                "icon": null
              },
              "type": "user",
              "id": "1",
              "links": {
                "self": "/v1/users/1"
              }
            }
          ],
          "jsonapi": {
            "version": "1.0"
          },
          "links": {
            "self": "/v1/users"
          }
        }


### Create User [POST]

+ name (string) - Name of the user
+ passowrd (string) - Password of the user **(required)**
+ email (string) - Email of the user **(required)**

+ Request (application/vnd.api+json)
    
    + Headers

            Authorization: JWT <Auth Key>
        
    + Body

            {
              "data": {
                "attributes": {
                  "name": "Open Event User",
                  "email": "example@example.com",
                  "password": "12345678"
                },
                "type": "user"
              }
            }

+ Response 200 (application/vnd.api+json)

        {
            "data": {
                "attributes": {
                "name": "Open Event User",
                "email": "example@example.com",
                "password": "12345678"
                },
                "type": "user"
            }
        }

## User Details [/users/{user_id}]
+ Parameters
    + user_id (integer) - ID of the user in the form of an integer

### Get Details [GET]
+ Request

    + Headers

            Accept: application/vnd.api+json

            Authorization: JWT <Auth Key>

+ Response 200 (application/vnd.api+json)

        {
          "data": {
            "attributes": {
              "created-at": "2017-06-01T01:24:47.500127+00:00",
              "google": null,
              "instagram": null,
              "firstname": null,
              "lastname": null,
              "twitter": null,
              "signup-at": "2017-06-01T01:25:07.385816+00:00",
              "is-super-admin": true,
              "thumbnail": null,
              "email": "me@ipiyush.com",
              "avatar": null,
              "contact": null,
              "is-admin": true,
              "details": null,
              "last-accessed-at": null,
              "small": null,
              "facebook": null,
              "deleted-at": null,
              "is-verified": true,
              "avatar-uploaded": null,
              "icon": null
            },
            "type": "user",
            "id": "1",
            "links": {
              "self": "/v1/users/1"
            }
          },
          "jsonapi": {
            "version": "1.0"
          },
          "links": {
            "self": "/v1/users/1"
          }
        }

        
### Update User [PATCH]

Authorized user should be same as user in request body or must be admin.

+ Request (application/vnd.api+json)
    
    + Headers

            Authorization: JWT <Auth Key>
        
    + Body
    
            {
              "data": {
                "attributes": {
                  "name": "Open Event User",
                  "email": "example@example.com",
                  "password": "12345678"
                },
                "type": "user"
              }
            }

+ Response 200 (application/vnd.api+json)

        {
          "data": {
            "attributes": {
              "created-at": "2017-06-01T01:24:47.500127+00:00",
              "google": null,
              "instagram": null,
              "firstname": null,
              "lastname": null,
              "twitter": null,
              "signup-at": "2017-06-01T01:25:07.385816+00:00",
              "is-super-admin": true,
              "thumbnail": null,
              "email": "me@ipiyush.com",
              "avatar": null,
              "contact": null,
              "is-admin": true,
              "details": null,
              "last-accessed-at": null,
              "small": null,
              "facebook": null,
              "deleted-at": null,
              "is-verified": true,
              "avatar-uploaded": null,
              "icon": null
            },
            "type": "user",
            "id": "1",
            "links": {
              "self": "/v1/users/1"
            }
          },
          "jsonapi": {
            "version": "1.0"
          },
          "links": {
            "self": "/v1/users/1"
          }
        }

### Delete User [DELETE]

+ Request

    + Headers

            Accept: application/vnd.api+json

            Authorization: JWT <Auth Key>

+ Response 200 (application/vnd.api+json)

        {
          "meta": {
            "message": "Object successfully deleted"
          },
          "jsonapi": {
            "version": "1.0"
          }
        }

## Image Size Collection [/image-sizes?page,limit]

### List Image Sizes [GET]

+ Request

    + Headers

            Accept: application/vnd.api+json

            Authorization: JWT <Auth Key>

+ Response 200 (application/vnd.api+json)

        {
          "meta": {
            "count": 1
          },
          "data": [
            {
              "attributes": {
                "full-width": 1300,
                "full-height": 500,
                "full-aspect": null,
                "full-quality": 80,
                "icon-width": 75,
                "icon-height": 30,
                "icon-aspect": null,
                "icon-quality": 80,
                "thumbnail-width": 500,
                "thumbnail-height": 200,
                "thumbnail-aspect": null,
                "thumbnail-quality": 80,
                "logo-width": null,
                "logo-height": null
              },
              "type": "image-size",
              "id": "1",
              "links": {
                "self": "/v1/image-sizes/1"
              }
            }
          ],
          "jsonapi": {
            "version": "1.0"
          },
          "links": {
            "self": "/v1/image-sizes"
          }
        }


### Create Image Size [POST]

 (For Events and Speakers)
+ full-width (integer)- Full width of the image
+ full-height (integer)- Full height of the image
+ full-aspect (string)- Full aspect ratio of the image
+ full-quality (integer)- Full quality of the image
+ icon-width (integer)- Width of the icon
+ icon-height (integer)- Height of the icon
+ icon-aspect (string)- Aspect ratio of the icon
+ icon-quality (integer)- Quality of the icon
+ thumbnail-width (integer)- Width of the thumbnail
+ thumbnail-height (integer)- Height of the thumbnail
+ thumbnail-aspect (string)- Aspect ratio of the thumbnail
+ thumbnail-quality (integer)- Quality of the thumbnail
+ logo-width (integer)- Width of the logo
+ logo-height (integer)- Height of the logo 


+ Request (application/vnd.api+json)
    
    + Headers

            Authorization: JWT <Auth Key>
        
    + Body
    
            {
              "data": {
                "attributes": {
<<<<<<< HEAD
                  "full-width": 1300,
                  "full-height": 500,
                  "full-aspect": null,
                  "full-quality": 80,
                  "icon-width": 75,
                  "icon-height": 30,
                  "icon-aspect": null,
                  "icon-quality": 80,
                  "thumbnail-width": 500,
                  "thumbnail-height": 200,
                  "thumbnail-aspect": null,
                  "thumbnail-quality": 80,
                  "logo-width": null,
                  "logo-height": null
=======
                  "created-at": "2017-06-01T01:24:47.500127+00:00",
                  "google": null,
                  "instagram": null,
                  "firstname": null,
                  "lastname": null,
                  "twitter": null,
                  "signup-at": "2017-06-01T01:25:07.385816+00:00",
                  "is-super-admin": true,
                  "thumbnail": null,
                  "email": "me@ipiyush.com",
                  "avatar": null,
                  "contact": null,
                  "is-admin": true,
                  "details": null,
                  "last-accessed-at": null,
                  "small": null,
                  "facebook": null,
                  "deleted-at": null,
                  "is-verified": true,
                  "avatar-uploaded": null,
                  "icon": null
>>>>>>> e2ecc5cd
                },
                "type": "image-size"
              }
            }

+ Response 200 (application/vnd.api+json)

        {
          "data": "data"
        }

## Image Size Details [/image-sizes/{image_size_id}]
+ Parameters
    + image_size_id (integer) - ID of the image size in the form of an integer

### Get Image Size Details [GET]
+ Request

    + Headers

            Accept: application/vnd.api+json

            Authorization: JWT <Auth Key>

+ Response 200 (application/vnd.api+json)

        {
          "data": {
            "attributes": {
              "full-width": 1300,
              "full-height": 500,
              "full-aspect": null,
              "full-quality": 80,
              "icon-width": 75,
              "icon-height": 30,
              "icon-aspect": null,
              "icon-quality": 80,
              "thumbnail-width": 500,
              "thumbnail-height": 200,
              "thumbnail-aspect": null,
              "thumbnail-quality": 80,
              "logo-width": null,
              "logo-height": null
            },
            "type": "image-size",
            "id": "1",
            "links": {
              "self": "/v1/image-sizes/1"
            }
          },
          "jsonapi": {
            "version": "1.0"
          },
          "links": {
            "self": "/v1/image-sizes/1"
          }
        }

        
### Update Image Size [PATCH]

+ id (integer) - ID of the record to update **(required)**

+ Request (application/vnd.api+json)
    
    + Headers

            Authorization: JWT <Auth Key>
        
    + Body
    
            {
              "data": {
                "attributes": {
                  "full-width": 1300,
                  "full-height": 500,
                  "full-aspect": null,
                  "full-quality": 80,
                  "icon-width": 75,
                  "icon-height": 30,
                  "icon-aspect": null,
                  "icon-quality": 80,
                  "thumbnail-width": 500,
                  "thumbnail-height": 200,
                  "thumbnail-aspect": null,
                  "thumbnail-quality": 80,
                  "logo-width": null,
                  "logo-height": null
                },
                "type": "image-size",
                "id": "1",
              }
            }

+ Response 200 (application/vnd.api+json)

        {
          "data": {
            "attributes": {
              "full-width": 1300,
              "full-height": 500,
              "full-aspect": null,
              "full-quality": 80,
              "icon-width": 75,
              "icon-height": 30,
              "icon-aspect": null,
              "icon-quality": 80,
              "thumbnail-width": 500,
              "thumbnail-height": 200,
              "thumbnail-aspect": null,
              "thumbnail-quality": 80,
              "logo-width": null,
              "logo-height": null
            },
            "type": "image-size",
            "id": "1",
            "links": {
              "self": "/v1/image-sizes/1"
            }
          },
          "jsonapi": {
            "version": "1.0"
          },
          "links": {
            "self": "/v1/image-sizes/1"
          }
        }

### Delete Image Size [DELETE]

+ Request

    + Headers
    
            Accept: application/vnd.api+json

            Authorization: JWT <Auth Key>

+ Response 200 (application/vnd.api+json)

        {
          "meta": {
            "message": "Object successfully deleted"
          },
          "jsonapi": {
            "version": "1.0"
          }
        }


## Page Collection [/pages?page,limit]

### Page Sizes [GET]

+ Request

    + Headers

            Accept: application/vnd.api+json

            Authorization: JWT <Auth Key>

+ Response 200 (application/vnd.api+json)

        {
          "meta": {
            "count": 1
          },
          "data": [
            {
              "attributes": {
                "name": "How it works",
                "title": "How it works",
                "url": "/how-it-works",
                "description": null,
                "place": "Use Open Event",
                "language": "English",
                "index": 0
              },
              "type": "image-size",
              "id": "1",
              "links": {
                "self": "/v1/image-sizes/1"
              }
            }
          ],
          "jsonapi": {
            "version": "1.0"
          },
          "links": {
            "self": "/v1/pages"
          }
        }


### Create Page [POST]

+ name (string)- Name of the page **(required)**
+ title (string)- Title of the page 
+ url (url)- Url of the page **(required)**
+ description (string) - Description of the page
+ language (string)- Language of the page
+ index (integer)- Position of the page, default: 0

+ Request (application/vnd.api+json)
    
    + Headers

            Authorization: JWT <Auth Key>
        
    + Body
    
            {
              "data": {
                "attributes": {
                  "name": "How it works",
                  "title": "How it works",
                  "url": "/how-it-works",
                  "description": null,
                  "place": "Use Open Event",
                  "language": "English",
                  "index": 0
                },
                "type": "page"
              }
            }

+ Response 200 (application/vnd.api+json)

        {
          "data": "data"
        }

## Page Details [/pages/{page_id}]
+ Parameters
    + page_id (integer) - ID of the page in the form of an integer
    
### Get Page Details [GET]

+ Request

    + Headers

            Accept: application/vnd.api+json

            Authorization: JWT <Auth Key>

+ Response 200 (application/vnd.api+json)

        {
          "data": {
            "attributes": {
              "name": "How it works",
              "title": "How it works",
              "url": "/how-it-works",
              "description": null,
              "place": "Use Open Event",
              "language": "English",
              "index": 0
            },
            "type": "page",
            "id": "1",
            "links": {
              "self": "/v1/pages/1"
            }

          },
          "jsonapi": {
            "version": "1.0"
          },
          "links": {
            "self": "/v1/pages/1"
          }
        }

        
### Update Page [PATCH]

+ id (integer) - ID of the record to update **(required)**

+ Request (application/vnd.api+json)
    
    + Headers

            Authorization: JWT <Auth Key>
        
    + Body
    
            {
              "data": {
                "attributes": {
                  "name": "How it works",
                  "title": "How it works",
                  "url": "/how-it-works",
                  "description": null,
                  "place": "Use Open Event",
                  "language": "English",
                  "index": 0
                },
                "type": "page",
                "id": "1"
              }
            }

+ Response 200 (application/vnd.api+json)

        {
          "data": {
            "attributes": {
              "name": "How it works",
              "title": "How it works",
              "url": "/how-it-works",
              "description": null,
              "place": "Use Open Event",
              "language": "English",
              "index": 0
            },
            "type": "pages",
            "id": "1",
            "links": {
              "self": "/v1/pages/1"
            }
          },
          "jsonapi": {
            "version": "1.0"
          },
          "links": {
            "self": "/v1/pages/1"
          }
        }

### Delete Page [DELETE]

+ Request

    + Headers

            Accept: application/vnd.api+json

            Authorization: JWT <Auth Key>

+ Response 200 (application/vnd.api+json)

        {
          "meta": {
            "message": "Object successfully deleted"
          },
          "jsonapi": {
            "version": "1.0"
          }
        }

## Tracks Collection [/events/{event_id}/tracks]
+ Parameters
    + event_id (integer) - ID of the event in the form of an integer

### List All Tracks [GET]

+ Request

    + Headers

            Accept: application/vnd.api+json

            Authorization: JWT <Auth Key>

+ Response 200 (application/vnd.api+json)

        {
            'body': 'body'
        }

### Create Track [POST]

+ name (string) - The name of the track **(required)**
+ description (string) - Description of the track
+ track-image-url (string) - URL of uploaded track image
+ color (string) - Color code of the track **(required)**
+ location (string) - Name of the location of track

+ Request (application/vnd.api+json)
    
    + Headers

            Authorization: JWT <Auth Key>
        
    + Body
    
            {
              "data": {
                "attributes": {
                    "name" : "name ",
                    "description": "description",
                    "track-image-url": "track-image-url",
                    "color": "color",
                    "location": "location"
                },
                "type": "track",
                "id": "1",
              }
            }

+ Response 200 (application/vnd.api+json)
        
        {
            "data": "data"
        }
        

### Track Deatil [/tracks/{track_id}]
+ Parameters
    + track_id (integer) - ID of the track in the form of an integer
    
### Get Details [GET]
+ Request

    + Headers

            Accept: application/vnd.api+json

            Authorization: JWT <Auth Key>

+ Response 200 (application/vnd.api+json)

        {
            "data": {
                "attributes": {
                    "name" : "name ",
                    "description": "description",
                    "track-image-url": "track-image-url",
                    "color": "color",
                    "location": "location"
                },
                "type": "track",
                "id": "1",
                "links": {
                  "self": "/v1/tracks/1"
                }
            },
            "jsonapi": {
                "version": "1.0"
            },
            "links": {
                "self": "/v1/tracks/1"
            }
        }

        
### Update Track [PATCH]

+ Request (application/vnd.api+json)
    
    + Headers

            Authorization: JWT <Auth Key>
        
    + Body

    
            {
              "data": {
                "attributes": {
                    "name" : "name ",
                    "description": "description",
                    "track-image-url": "track-image-url",
                    "color": "color",
                    "location": "location"
                },
                "type": "track",
                "id": "1",
              }
            }

+ Response 200 (application/vnd.api+json)

        {
          "data": {
            "attributes": {
                "name" : "name ",
                "description": "description",
                "track-image-url": "track-image-url",
                "color": "color",
                "location": "location"
            },
            "type": "track",
            "id": "1",
            "links": {
              "self": "/v1/tracks/1"
            },
            "jsonapi": {
                "version": "1.0"
            }
<<<<<<< HEAD
          }
        }

### Delete Track [DELETE]

+ Request

    + Headers

            Accept: application/vnd.api+json

            Authorization: JWT <Auth Key>

+ Response 200 (application/vnd.api+json)

        {
          "meta": {
            "message": "Object successfully deleted"
          },
          "jsonapi": {
            "version": "1.0"
          }
        }

=======
          }
        }

### Delete Track [DELETE]

+ Request

    + Headers

            Accept: application/vnd.api+json

            Authorization: JWT <Auth Key>

+ Response 200 (application/vnd.api+json)

        {
          "meta": {
            "message": "Object successfully deleted"
          },
          "jsonapi": {
            "version": "1.0"
          }
        }

>>>>>>> e2ecc5cd

## Sponsors Collection [/events/{event_id}/sponsors?page,limit]
+ Parameters
    + event_id (integer) - ID of the spcific event in integer

### List All Sponsors [GET]

+ Request

    + Headers

            Accept: application/vnd.api+json

            Authorization: JWT <Auth Key>

+ Response 200 (application/vnd.api+json)

        {
          "meta": {
            "count": 1
          },
          "data": [
            {
              "relationships": {
                "event": {
                  "links": {
                    "self": "/v1/sponsors/1/relationships/event",
                    "related": "/v1/sponsors/1/event"
                  }
                }
              },
              "attributes": {
                "description": "Some Description",
                "level": "Level",
                "url": "http://example.com",
                "type": "Type",
                "logo-url": "http://placehold.it/200X200",
                "name": "New Brand"
              },
              "type": "sponsor",
              "id": "1",
              "links": {
                "self": "/v1/sponsors/1"
              }
            }
          ],
          "jsonapi": {
            "version": "1.0"
          },
          "links": {
            "self": "/v1/sponsors"
          }
        }


### Create Sponsor [POST]

+ name (string) - Name of the user **(required)**
+ description (string) - Description of the sponsor
+ url (string in proper URL) - Url of the sponsor
+ level (string) - Level of the sponsor
+ type (string) - The type of the sponsor

+ Request (application/vnd.api+json)
    
    + Headers

            Authorization: JWT <Auth Key>
        
    + Body
    
            {
              "data": {
                "attributes": {
                  "name": "Open Event Sponsor",
                  "description": "Example Description",
                  "url": "http://example.com",
                  "level": "Example",
                  "type": "Gold"
                },
                "type": "sponsor"
              }
            }


+ Response 200 (application/vnd.api+json)

        {
          "data": {
            "relationships": {
              "event": {
                "links": {
                  "self": "/v1/sponsors/5/relationships/event",
                  "related": "/v1/sponsors/5/event"
                }
              }
            },
            "attributes": {
              "description": "Example Description",
              "level": "Example",
              "url": "http://example.com",
              "logo-url": null,
              "type": "Gold",
              "name": "Open Event Sponsor"
            },
            "type": "sponsor",
            "id": "5",
            "links": {
              "self": "/v1/sponsors/5"
            }
          },
          "jsonapi": {
            "version": "1.0"
          },
          "links": {
            "self": "/v1/sponsors/5"
          }
        }
        

## Sponsor Details [/sponsors/{sponsor_id}]
+ Parameters
    + sponsor_id (integer) - ID of the sponsor in the form of an integer

### Sponsor Details [GET]
+ Request

    + Headers

            Accept: application/vnd.api+json

            Authorization: JWT <Auth Key>

+ Response 200 (application/vnd.api+json)

        {
          "data": {
            "relationships": {
              "event": {
                "links": {
                  "self": "/v1/sponsors/5/relationships/event",
                  "related": "/v1/sponsors/5/event"
                }
              }
            },
            "attributes": {
              "description": "Example Description",
              "level": "Example",
              "url": "http://example.com",
              "logo-url": null,
              "type": "Gold",
              "name": "Open Event Sponsor"
            },
            "type": "sponsor",
            "id": "5",
            "links": {
              "self": "/v1/sponsors/5"
            }
          },
          "jsonapi": {
            "version": "1.0"
          },
          "links": {
            "self": "/v1/sponsors/5"
          }
        }

        
### Update Sponsor [PATCH]

+ id (integer) - ID of the record to update **(required)**

+ name (string) - Name of the user **(optional)**
+ description (string) - Description of the sponsor **(optional)**
+ url (string in proper URL) - Url of the sponsor **(optional)**
+ level (string) - Level of the sponsor **(optional)**
+ type (string) - The type of the sponsor **(optional)**

+ Request (application/vnd.api+json)
    
    + Headers

            Authorization: JWT <Auth Key>
        
    + Body
    
            {
              "data": {
                "attributes": {
                  "description": "Example Description",
                  "url": "http://example.com",
                  "level": "Example",
                  "type": "Gold",
                  "name": "New Open Event Sponsor"
                },
                "type": "sponsor",
                "id": "5"
              }
            }

+ Response 200 (application/vnd.api+json)

        {
          "data": {
            "relationships": {
              "event": {
                "links": {
                  "self": "/v1/sponsors/5/relationships/event",
                  "related": "/v1/sponsors/5/event"
                }
              }
            },
            "attributes": {
              "description": "Example Description",
              "level": "Example",
              "url": "http://example.com",
              "logo-url": null,
              "type": "Gold",
              "name": "New Open Event Sponsor"
            },
            "type": "sponsor",
            "id": "5",
            "links": {
              "self": "/v1/sponsors/5"
            }
          },
          "jsonapi": {
            "version": "1.0"
          },
          "links": {
            "self": "/v1/sponsors/5"
          }
        }

### Delete Sponsor [DELETE]


+ Request

    + Headers

            Accept: application/vnd.api+json

            Authorization: JWT <Auth Key>

+ Response 200 (application/vnd.api+json)

        {
          "meta": {
            "message": "Object successfully deleted"
          },
          "jsonapi": {
            "version": "1.0"
          }
        }

## Tax Collection [/events/{event_id}/tax?page,limit]
+ Parameters
    + event_id (integer) - ID of the spcific event in integer

### List All Tax Records [GET]

+ Request

    + Headers

            Accept: application/vnd.api+json

            Authorization: JWT <Auth Key>

+ Response 200 (application/vnd.api+json)

        {
          "meta": {
            "count": 1
          },
          "data": [
            {
              "relationships": {
                "event": {
                  "links": {
                    "self": "/v1/tax/1/relationships/event",
                    "related": "/v1/tax/1/event"
                  }
                }
              },
              "attributes": {
                "city": null,
                "zip": null,
                "is-invoice-sent": false,
                "country": null,
                "is-tax-included-in-price": false,
                "invoice-footer": null,
                "state": null,
                "tax-id": "1",
                "tax-name": "Service Tax",
                "registered-company": null,
                "address": null,
                "tax-rate": 12.0
              },
              "type": "tax",
              "id": "1",
              "links": {
                "self": "/v1/tax/1"
              }
            }
          ],
          "jsonapi": {
            "version": "1.0"
          },
          "links": {
            "self": "/v1/events/1/tax"
          }
        }


### Create Tax [POST]

+ country (string)  -  Country of Tax
+ tax-name (string) - Name of the Tax**(required)**
+ tax-rate (float)  - Tax charges rate**(required)**
+ tax-id (string)  - A string based ID **(required)**
+ is-invoice-sent (boolean) - **(default=False)**
+ registered-company (string) - Registered Cmpany Name
+ address (string) - Address of the company
+ city (string) - City of the company
+ state (string) - State of the Company
+ zip (Integer) - Zip Code of the Company
+ invoice-footer (string) - A text to add on the footer
+ is-tax-included-in-price (boolean) - **(default=False)**

+ Request (application/vnd.api+json)
    
    + Headers

            Authorization: JWT <Auth Key>
        
    + Body
    
            {
              "data": {
                "attributes": {
                  "tax-name": "Service Tax",
                  "tax-rate": "12",
                  "tax-id": "1"
                },
                "type": "tax"
              }
            }

+ Response 200 (application/vnd.api+json)

        {
          "data": {
            "relationships": {
              "event": {
                "links": {
                  "self": "/v1/tax/1/relationships/event",
                  "related": "/v1/tax/1/event"
                }
              }
            },
            "attributes": {
              "city": null,
              "zip": null,
              "is-invoice-sent": false,
              "country": null,
              "is-tax-included-in-price": false,
              "invoice-footer": null,
              "state": null,
              "tax-id": "1",
              "tax-name": "Service Tax",
              "registered-company": null,
              "address": null,
              "tax-rate": 12.0
            },
            "type": "tax",
            "id": "1",
            "links": {
              "self": "/v1/tax/1"
            }
          },
          "jsonapi": {
            "version": "1.0"
          },
          "links": {
            "self": "/v1/tax/1"
          }
        }
        

## Tax Details [/tax/{tax_id}]
+ Parameters
    + tax_id (integer) - ID of the Tax in the form of an integer

### Tax Details [GET]
+ Request

    + Headers

            Accept: application/vnd.api+json

            Authorization: JWT <Auth Key>

+ Response 200 (application/vnd.api+json)

        {
          "data": {
            "relationships": {
              "event": {
                "links": {
                  "self": "/v1/tax/1/relationships/event",
                  "related": "/v1/tax/1/event"
                }
              }
            },
            "attributes": {
              "city": null,
              "zip": null,
              "is-invoice-sent": false,
              "country": null,
              "is-tax-included-in-price": false,
              "invoice-footer": null,
              "state": null,
              "tax-id": "1",
              "tax-name": "Service Tax",
              "registered-company": null,
              "address": null,
              "tax-rate": 12.0
            },
            "type": "tax",
            "id": "1",
            "links": {
              "self": "/v1/tax/1"
            }
          },
          "jsonapi": {
            "version": "1.0"
          },
          "links": {
            "self": "/v1/tax/1"
          }
        }

        
### Update Tax [PATCH]

+ id (integer) - ID of the record to update **(required)**

+ country (string)  -  Country of Tax**(optional)**
+ tax-name (string) - Name of the Tax**(optional)**
+ tax-rate (float)  - Tax charges rate**(optional)**
+ tax-id (string)  - A string based ID **(optional)**
+ is-invoice-sent (boolean) - **(optional)**
+ registered-company (string) - Registered Cmpany Name**(optional)**
+ address (string) - Address of the company**(optional)**
+ city (string) - City of the company**(optional)**
+ state (string) - State of the Company**(optional)**
+ zip (Integer) - Zip Code of the Company**(optional)**
+ invoice-footer (string) - A text to add on the footer**(optional)**
+ is-tax-included-in-price (boolean) - **(optional)**

+ Request (application/vnd.api+json)
    
    + Headers

            Authorization: JWT <Auth Key>
        
    + Body
    
            {
              "data": {
                "attributes": {
                  "tax-rate": "15",
                  "tax-name": "GST"
                },
                "type": "tax",
                "id": "1"
              }
            }

+ Response 200 (application/vnd.api+json)

        {
          "data": {
            "relationships": {
              "event": {
                "links": {
                  "self": "/v1/tax/1/relationships/event",
                  "related": "/v1/tax/1/event"
                }
              }
            },
            "attributes": {
              "city": null,
              "zip": null,
              "is-invoice-sent": false,
              "country": null,
              "is-tax-included-in-price": false,
              "invoice-footer": null,
              "state": null,
              "tax-id": "1",
              "tax-name": "GST",
              "registered-company": null,
              "address": null,
              "tax-rate": 15.0
            },
            "type": "tax",
            "id": "1",
            "links": {
              "self": "/v1/tax/1"
            }
          },
          "jsonapi": {
            "version": "1.0"
          },
          "links": {
            "self": "/v1/tax/1"
          }
        }

### Delete Tax [DELETE]

+ Request

    + Headers

            Accept: application/vnd.api+json

            Authorization: JWT <Auth Key>

+ Response 200 (application/vnd.api+json)

        {
          "meta": {
            "message": "Object successfully deleted"
          },
          "jsonapi": {
            "version": "1.0"
          }
        }


## Social Links Collection [/events/{event_id}/social-links?page,limit]
+ Parameters
    + event_id (integer) - ID of the spcific event in integer

### List All Social Links [GET]

+ Request

    + Headers

            Accept: application/vnd.api+json

            Authorization: JWT <Auth Key>

+ Response 200 (application/vnd.api+json)

        {
          "meta": {
            "count": 1
          },
          "data": [
            {
              "relationships": {
                "event": {
                  "links": {
                    "self": "/v1/social-links/1/relationships/event",
                    "related": "/v1/social-links/1/event"
                  }
                }
              },
              "attributes": {
                "link": "http://facebook.com/facebook",
                "name": "Facebook Url"
              },
              "type": "social-link",
              "id": "1",
              "links": {
                "self": "/v1/social-links/1"
              }
            }
          ],
          "jsonapi": {
            "version": "1.0"
          },
          "links": {
            "self": "/v1/events/1/social-links"
          }
        }

### Create Social Link [POST]

+ name (string) - Name of Social Link **(required)**
+ link (string - proper url) - Url of the Social Link **(required)**

+ Request (application/vnd.api+json)
    
    + Headers

            Authorization: JWT <Auth Key>
        
    + Body
    
            {
              "data": {
                "attributes": {
                  "name": "Facebook Url",
                  "link": "http://facebook.com/facebook"
                },
                "type": "social-link"
              }
            }

+ Response 200 (application/vnd.api+json)

        {
          "data": {
            "relationships": {
              "event": {
                "links": {
                  "self": "/v1/social-links/1/relationships/event",
                  "related": "/v1/social-links/1/event"
                }
              }
            },
            "attributes": {
              "link": "http://facebook.com/facebook",
              "name": "Facebook Url"
            },
            "type": "social-link",
            "id": "1",
            "links": {
              "self": "/v1/social-links/1"
            }
          },
          "jsonapi": {
            "version": "1.0"
          },
          "links": {
            "self": "/v1/social-links/1"
          }
        }


## Social Links [/social-links/{link_id}]
+ Parameters
    + link_id (integer) - ID of the Social Link in the form of an integer

### Social Link Detail [GET]
+ Request

    + Headers

            Accept: application/vnd.api+json

            Authorization: JWT <Auth Key>

+ Response 200 (application/vnd.api+json)

        {
          "data": {
            "relationships": {
              "event": {
                "links": {
                  "self": "/v1/social-links/1/relationships/event",
                  "related": "/v1/social-links/1/event"
                }
              }
            },
            "attributes": {
              "link": "http://facebook.com/facebook",
              "name": "Facebook Url"
            },
            "type": "social-link",
            "id": "1",
            "links": {
              "self": "/v1/social-links/1"
            }
          },
          "jsonapi": {
            "version": "1.0"
          },
          "links": {
            "self": "/v1/social-links/1"
          }
        }

        
### Update Social Link [PATCH]

+ id (integer) - ID of the record to update **(required)**

+ name (string) - Name of Social Link **(optional)**
+ link (string - proper url) - Url of the Social Link **(optional)**

+ Request (application/vnd.api+json)
    
    + Headers

            Authorization: JWT <Auth Key>
        
    + Body
    
            {
              "data": {
                "attributes": {
                  "name": "Facebook Page Url",
                  "link": "http://facebook.com/facebook"
                },
                "type": "social-link",
                "id": "1"
              }
            }

+ Response 200 (application/vnd.api+json)

        {
          "data": {
            "relationships": {
              "event": {
                "links": {
                  "self": "/v1/social-links/1/relationships/event",
                  "related": "/v1/social-links/1/event"
                }
              }
            },
            "attributes": {
              "link": "http://facebook.com/facebook",
              "name": "Facebook Page Url"
            },
            "type": "social-link",
            "id": "1",
            "links": {
              "self": "/v1/social-links/1"
            }
          },
          "jsonapi": {
            "version": "1.0"
          },
          "links": {
            "self": "/v1/social-links/1"
          }
        }

### Delete Social Link [DELETE]

+ Request

    + Headers

            Accept: application/vnd.api+json

            Authorization: JWT <Auth Key>

+ Response 200 (application/vnd.api+json)

        {
          "meta": {
            "message": "Object successfully deleted"
          },
          "jsonapi": {
            "version": "1.0"
          }
<<<<<<< HEAD
        }

## Tickets Collection [/events/{event_id}/tickets?page,limit]
+ Parameters
    + event_id (integer) - ID of the spcific event in integer

### List All Tickets [GET]

+ Request

    + Headers

            Accept: application/vnd.api+json

            Authorization: JWT <Auth Key>

+ Response 200 (application/vnd.api+json)

        {
          "meta": {
            "count": 1
          },
          "data": [
            {
              "relationships": {
                "event": {
                  "links": {
                    "self": "/v1/tickets/1/relationships/event",
                    "related": "/v1/tickets/1/event"
                  }
                }
              },
              "attributes": {
                "name": "ticket-name",
                "description": "some description",
                "type": "VIP-ticket",
                "price": 100.00,
                "quantity": 100,
                "description_toggle": False,
                "position": null,
                "is-fee-absorbed": null,
                "sales-starts-at": "2017-06-01T01:24:47.500127+00:00",
                "sales-ends-at": "2017-06-30T00:24:47.500127+00:00",
                "is-hidden": False,
                "min-order": 1,
                "max-order": 100
              },
              "type": "ticket",
              "id": "1",
              "links": {
                "self": "/v1/tickets/1"
              }
            }
          ],
          "jsonapi": {
            "version": "1.0"
          },
          "links": {
            "self": "/v1/tickets"
          }
        }


### Create Ticket [POST]

+ name (string) - Name of the ticket **(required)**
+ type (string) - Type of the ticket **(required)**
+ description (string) - Description of the ticket **(optional)**
+ price (float) - Price of the ticket **(optional)**
+ quantity (integer) - Total quantity of tickets **(optional)**
+ description_toggle (boolean) - Yes/No to enter description **(optional)**
+ position (integer) - Position of the ticket **(optional)**
+ is-fee-absorbed (boolean) - Yes/No for ticket absorption **(optional)**
+ sales-starts-at (datetime) - Start date of ticket sale **(optional)**
+ sales-ends-at (datetime) - End date of ticket sale **(optional)**
+ is-hidden (boolean) - Yes/No to hide ticket **(optional)**
+ min-order (integer) - Min order of the ticket **(optional)**
+ max-order (integer) - Max order of the ticket **(optional)**

+ Request (application/vnd.api+json)
    
    + Headers

            Authorization: JWT <Auth Key>

    + Body
    
            {
              "data": {
                "attributes": {
                  "name": "ticket-name",
                  "description": "some description",
                  "type": "VIP-ticket",
                  "price": 100.00,
                  "quantity": 100,
                  "description-toggle": false,
                  "position": null,
                  "is-fee-absorbed": null,
                  "sales-starts-at": "2017-06-01T01:24:47.500127+00:00",
                  "sales-ends-at": "2017-06-30T00:24:47.500127+00:00",
                  "is-hidden": false,
                  "min-order": 1,
                  "max-order": 100
                },
                "type": "ticket"
              }
            }


+ Response 200 (application/vnd.api+json)

        {
          "data": {
            "relationships": {
              "event": {
                "links": {
                  "self": "/v1/tickets/2/relationships/event",
                  "related": "/v1/tickets/2/event"
                }
              }
            },
            "attributes": {
              "name": "ticket_name",
              "description": "some description",
              "type": "VIP_ticket",
              "price": 100.00,
              "quantity": 100,
              "description-toggle": false,
              "position": null,
              "is-fee-absorbed": null,
              "sales-starts-at": "2017-06-01T01:24:47.500127+00:00",
              "sales-ends-at": "2017-06-30T00:24:47.500127+00:00",
              "is-hidden": false,
              "min-order": 1,
              "max-order": 100
            },
            "type": "ticket",
            "id": "2",
            "links": {
              "self": "/v1/tickets/2"
            }
          },
          "jsonapi": {
            "version": "1.0"
          },
          "links": {
            "self": "/v1/tickets/2"
          }
        }
        

## Ticket Details [/tickets/{ticket_id}]
+ Parameters
    + ticket_id (integer) - ID of the ticket in the form of an integer

### Ticket Details [GET]

+ Request

    + Headers

            Accept: application/vnd.api+json

            Authorization: JWT <Auth Key>

+ Response 200 (application/vnd.api+json)

        {
          "data": {
            "relationships": {
              "event": {
                "links": {
                  "self": "/v1/tickets/2/relationships/event",
                  "related": "/v1/tickets/2/event"
                }
              }
            },
            "attributes": {
              "name": "ticket_name",
              "description": "some description",
              "type": "VIP_ticket",
              "price": 100.00,
              "quantity": 100,
              "description-toggle": false,
              "position": null,
              "is-fee-absorbed": null,
              "sales-starts_at": "2017-06-01T01:24:47.500127+00:00",
              "sales-ends-at": "2017-06-30T00:24:47.500127+00:00",
              "is-hidden": false,
              "min-order": 1,
              "max-order": 100
            },
            "type": "ticket",
            "id": "2",
            "links": {
              "self": "/v1/tickets/2"
            }
          },
          "jsonapi": {
            "version": "1.0"
          },
          "links": {
            "self": "/v1/tickets/2"
          }
        }

        
### Update Ticket [PATCH]

+ id (integer) - ID of the record to update **(required)**
+ name (string) - Name of the ticket **(required)**
+ type (string) - Type of the ticket **(required)**
+ description (string) - Description of the ticket **(optional)**
+ price (float) - Price of the ticket **(optional)**
+ quantity (integer) - Total quantity of tickets **(optional)**
+ description-toggle (boolean) - Yes/No to enter description **(optional)**
+ position (integer) - Position of the ticket **(optional)**
+ is-fee-absorbed (boolean) - Yes/No for ticket absorption **(optional)**
+ sales-starts-at (datetime) - Start date of ticket sale **(optional)**
+ sales-ends-at (datetime) - End date of ticket sale **(optional)**
+ is-hidden (boolean) - Yes/No to hide ticket **(optional)**
+ min-order (integer) - Min order of the ticket **(optional)**
+ max-order (integer) - Max order of the ticket **(optional)**

+ Request (application/vnd.api+json)
    
    + Headers

            Authorization: JWT <Auth Key>

    + Body

            {
              "data": {
                "attributes": {
                  "name": "ticket_name",
                  "description": "some description",
                  "type": "VIP_ticket",
                  "price": 100.00,
                  "quantity": 100,
                  "description-toggle": false,
                  "position": null,
                  "is-fee-absorbed": null,
                  "sales-starts-at": "2017-06-01T01:24:47.500127+00:00",
                  "sales-ends-at": "2017-06-30T00:24:47.500127+00:00",
                  "is-hidden": false,
                  "min-order": 1,
                  "max-order": 100
                },
                "type": "ticket",
                "id": "2"
              }
            }

+ Response 200 (application/vnd.api+json)

        {
          "data": {
            "relationships": {
              "event": {
                "links": {
                  "self": "/v1/tickets/2/relationships/event",
                  "related": "/v1/tickets/2/event"
                }
              }
            },
            "attributes": {
              "name": "ticket_name",
              "description": "some description",
              "type": "VIP_ticket",
              "price": 100.00,
              "quantity": 100,
              "description_toggle": false,
              "position": null,
              "is-fee-absorbed": null,
              "sales-starts-at": "2017-06-01T01:24:47.500127+00:00",
              "sales-ends-at": "2017-06-30T00:24:47.500127+00:00",
              "is-hidden": false,
              "min-order": 1,
              "max-order": 100
            },
            "type": "ticket",
            "id": "2",
            "links": {
              "self": "/v1/tickets/2"
            }
          },
          "jsonapi": {
            "version": "1.0"
          },
          "links": {
            "self": "/v1/tickets/2"
          }
        }

### Delete Ticket [DELETE]

+ Request

    + Headers

            Accept: application/vnd.api+json

            Authorization: JWT <Auth Key>

+ Response 200 (application/vnd.api+json)

        {
          "meta": {
            "message": "Object successfully deleted"
          },
          "jsonapi": {
            "version": "1.0"
          }
        }

## Microlocation Collection [/events/{event_id}/microlocations?page,limit]
+ Parameters
    + event_id (integer) - ID of the spcific event in integer

### List All Microlocations [GET]

+ Request

    + Headers

            Accept: application/vnd.api+json

            Authorization: JWT <Auth Key>

+ Response 200 (application/vnd.api+json)

        {
          "meta": {
            "count": 1
          },
          "data": [
            {
              "relationships": {
                "event": {
                  "links": {
                    "self": "/v1/microlocations/1/relationships/event",
                    "related": "/v1/microlocations/1/event"
                  }
                },
                 "sessions": {
                  "links": {
                    "self": "/v1/microlocations/1/relationships/sessions",
                    "related": "/v1/microlocations/1/sessions"
                  }
                }
              },
              "attributes": {
                "name": "microlocation-name",
                "latitude": null,
                "longitude": null,
                "floor": 2,
                "room": "room1"
              },
              "type": "microlocation",
              "id": "1",
              "links": {
                "self": "/v1/microlocations/1"
              }
            }
          ],
          "jsonapi": {
            "version": "1.0"
          },
          "links": {
            "self": "/v1/microlocations"
          }
        }


### Create Microlocation [POST]

+ name (string) - Name of the microlocation **(required)**
+ latitude (float) - Latitude of the microlocation **(optional)**
+ longitude (float) - Longitude of the microlocation **(optional)**
+ floor (integer) - Floor of the microlocation **(optional)**
+ room (string) - Room of the microlocation **(optional)**

+ Request (application/vnd.api+json)
    
    + Headers

            Authorization: JWT <Auth Key>

    + Body
    
            {
              "data": {
                "attributes": {
                  "name": "microlocation-name",
                  "latitude": null,
                  "longitude": null,
                  "floor": 2,
                  "room": "room1"
                },
                "type": "microlocation"
              }
            }


+ Response 200 (application/vnd.api+json)

        {
          "data": {
            "relationships": {
              "event": {
                "links": {
                  "self": "/v1/microlocations/1/relationships/event",
                  "related": "/v1/microlocations/1/event"
                }
              },
              "sessions": {
                "links": {
                  "self": "/v1/microlocations/1/relationships/sessions",
                  "related": "/v1/microlocations/1/sessions"
                }
              }
            },
            "attributes": {
              "name": "microlocation-name",
              "latitude": null,
              "longitude": null,
              "floor": 2,
              "room": "room1"
            },
            "type": "microlocation",
            "id": "1",
            "links": {
              "self": "/v1/microlocations/1"
            }
          },
          "jsonapi": {
            "version": "1.0"
          },
          "links": {
            "self": "/v1/microlocations/1"
          }
        }
        

## Microlocation Details [/microlocations/{microlocation_id}]
+ Parameters
    + microlocation_id (integer) - ID of the ticket in the form of an integer

### Mictolocation Details [GET]

+ Request

    + Headers

            Accept: application/vnd.api+json

            Authorization: JWT <Auth Key>

+ Response 200 (application/vnd.api+json)

        {
          "data": {
            "relationships": {
              "event": {
                "links": {
                  "self": "/v1/microlocations/1/relationships/event",
                  "related": "/v1/microlocations/1/event"
                }
              },
              "sessions": {
                "links": {
                  "self": "/v1/microlocations/1/relationships/sessions",
                  "related": "/v1/microlocations/1/sessions"
                }
              }
            },
            "attributes": {
              "name": "microlocation-name",
              "latitude": null,
              "longitude": null,
              "floor": 2,
              "room": "room1"
            },
            "type": "microlocation",
            "id": "2",
            "links": {
              "self": "/v1/microlocations/1"
            }
          },
          "jsonapi": {
            "version": "1.0"
          },
          "links": {
            "self": "/v1/microlocations/1"
          }
        }

        
### Update Microlocation [PATCH]

+ id (integer) - ID of the record to update **(required)**
+ name (string) - Name of the microlocation **(required)**
+ latitude (float) - Latitude of the microlocation **(optional)**
+ longitude (float) - Longitude of the microlocation **(optional)**
+ floor (integer) - Floor of the microlocation **(optional)**
+ room (string) - Room of the microlocation **(optional)**

+ Request (application/vnd.api+json)
    
    + Headers

            Authorization: JWT <Auth Key>

    + Body

            {
              "data": {
                "attributes": {
                  "name": "microlocation-name",
                  "latitude": null,
                  "longitude": null,
                  "floor": 2,
                  "room": "room1"
                },
                "type": "microlocation",
                "id": "1"
              }
            }

+ Response 200 (application/vnd.api+json)

        {
          "data": {
            "relationships": {
              "event": {
                "links": {
                  "self": "/v1/microlocations/1/relationships/event",
                  "related": "/v1/microlocations/1/event"
                }
              },
              "sessions": {
                "links": {
                  "self": "/v1/microlocations/1/relationships/sessions",
                  "related": "/v1/microlocations/1/sessions"
                }
              }
            },
            "attributes": {
              "name": "microlocation-name",
              "latitude": null,
              "longitude": null,
              "floor": 2,
              "room": "room1"
            },
            "type": "microlocation",
            "id": "1",
            "links": {
              "self": "/v1/microlocations/1"
            }
          },
          "jsonapi": {
            "version": "1.0"
          },
          "links": {
            "self": "/v1/microlocations/1"
          }
        }

### Delete Microlocation [DELETE]

+ Request

    + Headers

            Accept: application/vnd.api+json

            Authorization: JWT <Auth Key>

+ Response 200 (application/vnd.api+json)

        {
          "meta": {
            "message": "Object successfully deleted"
          },
          "jsonapi": {
            "version": "1.0"
          }
=======
>>>>>>> e2ecc5cd
        }<|MERGE_RESOLUTION|>--- conflicted
+++ resolved
@@ -5,11 +5,7 @@
 
 The Open Event API Server
 
-<<<<<<< HEAD
 ## JWT Auth Key [/auth/session]
-=======
-## JWT Auth Key [/auth/session?filter-parameters]
->>>>>>> e2ecc5cd
 
 ### JWT Auth Key [POST]
 
@@ -351,7 +347,6 @@
             {
               "data": {
                 "attributes": {
-<<<<<<< HEAD
                   "full-width": 1300,
                   "full-height": 500,
                   "full-aspect": null,
@@ -366,29 +361,6 @@
                   "thumbnail-quality": 80,
                   "logo-width": null,
                   "logo-height": null
-=======
-                  "created-at": "2017-06-01T01:24:47.500127+00:00",
-                  "google": null,
-                  "instagram": null,
-                  "firstname": null,
-                  "lastname": null,
-                  "twitter": null,
-                  "signup-at": "2017-06-01T01:25:07.385816+00:00",
-                  "is-super-admin": true,
-                  "thumbnail": null,
-                  "email": "me@ipiyush.com",
-                  "avatar": null,
-                  "contact": null,
-                  "is-admin": true,
-                  "details": null,
-                  "last-accessed-at": null,
-                  "small": null,
-                  "facebook": null,
-                  "deleted-at": null,
-                  "is-verified": true,
-                  "avatar-uploaded": null,
-                  "icon": null
->>>>>>> e2ecc5cd
                 },
                 "type": "image-size"
               }
@@ -881,7 +853,6 @@
             "jsonapi": {
                 "version": "1.0"
             }
-<<<<<<< HEAD
           }
         }
 
@@ -905,33 +876,6 @@
             "version": "1.0"
           }
         }
-
-=======
-          }
-        }
-
-### Delete Track [DELETE]
-
-+ Request
-
-    + Headers
-
-            Accept: application/vnd.api+json
-
-            Authorization: JWT <Auth Key>
-
-+ Response 200 (application/vnd.api+json)
-
-        {
-          "meta": {
-            "message": "Object successfully deleted"
-          },
-          "jsonapi": {
-            "version": "1.0"
-          }
-        }
-
->>>>>>> e2ecc5cd
 
 ## Sponsors Collection [/events/{event_id}/sponsors?page,limit]
 + Parameters
@@ -1697,7 +1641,6 @@
           "jsonapi": {
             "version": "1.0"
           }
-<<<<<<< HEAD
         }
 
 ## Tickets Collection [/events/{event_id}/tickets?page,limit]
@@ -2286,6 +2229,4 @@
           "jsonapi": {
             "version": "1.0"
           }
-=======
->>>>>>> e2ecc5cd
         }