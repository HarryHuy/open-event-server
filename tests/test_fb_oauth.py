import unittest

from flask import url_for

from tests.utils import OpenEventTestCase
from tests.setup_database import Setup
from open_event import current_app as app
from open_event.helpers.oauth import FbOAuth
from open_event.helpers.data import get_facebook_auth
from tests.auth_helper import login, logout
from open_event.helpers.data import create_user_oauth
from open_event.helpers.helpers import get_serializer


class TestFacebookOauth(OpenEventTestCase):
    def setUp(self):
        self.app = Setup.create_app()

    def test_redirect(self):
        """Tests whether on redirection the user is being redirected to the proper authentication url of Facebook"""
        with app.test_request_context():
            facebook = get_facebook_auth()
            auth_url = facebook.authorization_url(FbOAuth.get_auth_uri(), access_type='offline')[0]
            self.assertTrue(FbOAuth.get_auth_uri() in auth_url)

    def test_user_already_logged_in(self):
        """If the user is already logged in then on clicking 'Login with Facebook' he should be redirected
            directly to the admin page"""
        with app.test_request_context():
            s = get_serializer()
            data = [u'email@gmail.com', u'test']
            data_hash = s.dumps(data)
            self.app.get(url_for('admin.create_account_after_confirmation_view', hash=data_hash), follow_redirects=True)
            logout(self.app)
            login(self.app, 'email@gmail.com', 'test')
<<<<<<< HEAD
            self.assertTrue('Create event' in self.app.get('/fCallback/?code=dummy_code&state=dummy_state)',
=======
            self.assertTrue('Create event' in self.app.get('/fCallback/?code=dummy_code&state=dummy_state',
>>>>>>> 13c9a673
                                                               follow_redirects=True).data)
            self.assertEqual(self.app.get('/fCallback/?code=dummy_code&state=dummy_state').status_code, 302)

    def test_error_return(self):
        """This tests the various errors returned by callback function"""
        with app.test_request_context():
            self.assertTrue("You denied access" in self.app.get(
                "/fCallback/?code=dummy_code&state=dummy_state&error=access denied").data)
            self.assertTrue("Error encountered" in self.app.get(
                "/fCallback/?code=dummy_code&state=dummy_state&error=12234").data)
            self.assertTrue("/admin/login" in self.app.get("/fCallback/?no_code_and_state").data)
            self.assertEqual(self.app.get("/fCallback/1234").status_code, 404)

    def test_if_user_has_user_details(self):
        """Check if user has user_details fields during sign up via facebook"""
        with app.test_request_context():
            user = None
            user_data = {'email': 'test@gmail.com', 'name': 'dsads', 'picture': {'data': {'url': 'aaaa'}}}
            token = 'dsadsads'
            method = 'Facebook'
            user = create_user_oauth(user, user_data, token, method)
            self.assertTrue(user.user_detail)


if __name__ == '__main__':
    unittest.main()<|MERGE_RESOLUTION|>--- conflicted
+++ resolved
@@ -33,11 +33,7 @@
             self.app.get(url_for('admin.create_account_after_confirmation_view', hash=data_hash), follow_redirects=True)
             logout(self.app)
             login(self.app, 'email@gmail.com', 'test')
-<<<<<<< HEAD
             self.assertTrue('Create event' in self.app.get('/fCallback/?code=dummy_code&state=dummy_state)',
-=======
-            self.assertTrue('Create event' in self.app.get('/fCallback/?code=dummy_code&state=dummy_state',
->>>>>>> 13c9a673
                                                                follow_redirects=True).data)
             self.assertEqual(self.app.get('/fCallback/?code=dummy_code&state=dummy_state').status_code, 302)
 
