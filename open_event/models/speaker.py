"""Copyright 2015 Rafal Kowalski"""
from . import db
from ..helpers.helpers import ensure_social_link


class Speaker(db.Model):
    """Speaker model class"""
    __tablename__ = 'speaker'
    id = db.Column(db.Integer, primary_key=True)
    name = db.Column(db.String, nullable=False)
    photo = db.Column(db.String)
    short_biography = db.Column(db.Text)
    long_biography = db.Column(db.Text)
    email = db.Column(db.String, nullable=False)
    mobile = db.Column(db.String)
    website = db.Column(db.String)
    twitter = db.Column(db.String)
    facebook = db.Column(db.String)
    github = db.Column(db.String)
    linkedin = db.Column(db.String)
    organisation = db.Column(db.String, nullable=False)
    position = db.Column(db.String)
    country = db.Column(db.String, nullable=False)
    event_id = db.Column(
        db.Integer, db.ForeignKey('events.id', ondelete='CASCADE'))
    user_id = db.Column(db.Integer, db.ForeignKey('user.id'))
    user = db.relationship('User', backref='speakers')

    def __init__(self,
                 name=None,
                 photo=None,
                 short_biography=None,
                 long_biography=None,
                 email=None,
                 mobile=None,
                 website=None,
                 twitter=None,
                 facebook=None,
                 github=None,
                 linkedin=None,
                 organisation=None,
                 position=None,
                 country=None,
                 event_id=None,
                 user=None):
        self.name = name
        self.photo = photo
        self.short_biography = short_biography
        self.long_biography = long_biography
        self.email = email
        self.mobile = mobile
        self.website = website
        self.twitter = twitter
        self.facebook = facebook
        self.github = github
        self.linkedin = linkedin
        self.organisation = organisation
        self.position = position
        self.country = country
        self.event_id = event_id
<<<<<<< HEAD
        # ensure links are in social fields
        self.ensure_social_links()
=======
        self.user = user

    @staticmethod
    def get_service_name():
        return 'speaker'
>>>>>>> fe10fd11

    def __repr__(self):
        return '<Speaker %r>' % self.name

    def __str__(self):
        return unicode(self).encode('utf-8')

    def __unicode__(self):
        return self.name

    @property
    def serialize(self):
        """Return object data in easily serializeable format"""

        session_data = [{'title': session.title, 'id': session.id}
                        for session in self.sessions]

        return {
            'id': self.id,
            'name': self.name,
            'photo': self.photo,
            'short_biography': self.short_biography,
            'long_biography': self.long_biography,
            'email': self.email,
            'mobile': self.mobile,
            'website': self.website,
            'twitter': self.twitter,
            'facebook': self.facebook,
            'github': self.github,
            'linkedin': self.linkedin,
            'organisation': self.organisation,
            'position': self.position,
            'country': self.country,
            'sessions': session_data
        }

    def ensure_social_links(self):
        """convert usernames in social network fields to full links"""
        self.twitter = ensure_social_link('https://twitter.com', self.twitter)
        self.facebook = ensure_social_link('https://www.facebook.com', self.facebook)
        self.github = ensure_social_link('https://github.com', self.github)
        self.linkedin = ensure_social_link('https://www.linkedin.com/in', self.linkedin)<|MERGE_RESOLUTION|>--- conflicted
+++ resolved
@@ -58,16 +58,13 @@
         self.position = position
         self.country = country
         self.event_id = event_id
-<<<<<<< HEAD
         # ensure links are in social fields
         self.ensure_social_links()
-=======
         self.user = user
 
     @staticmethod
     def get_service_name():
         return 'speaker'
->>>>>>> fe10fd11
 
     def __repr__(self):
         return '<Speaker %r>' % self.name
