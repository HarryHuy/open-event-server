"""Copyright 2015 Rafal Kowalski"""
from . import db
from ..helpers.helpers import ensure_social_link


class Speaker(db.Model):
    """Speaker model class"""
    __tablename__ = 'speaker'
    id = db.Column(db.Integer, primary_key=True)
    name = db.Column(db.String, nullable=False)
    photo = db.Column(db.String)
    biography = db.Column(db.Text)
    email = db.Column(db.String, nullable=False)
    web = db.Column(db.String)
    twitter = db.Column(db.String)
    facebook = db.Column(db.String)
    github = db.Column(db.String)
    linkedin = db.Column(db.String)
    organisation = db.Column(db.String, nullable=False)
    position = db.Column(db.String)
    country = db.Column(db.String, nullable=False)
    event_id = db.Column(db.Integer, db.ForeignKey('events.id'))

    def __init__(self,
                 name=None,
                 photo=None,
                 biography=None,
                 email=None,
                 web=None,
                 twitter=None,
                 facebook=None,
                 github=None,
                 linkedin=None,
                 organisation=None,
                 position=None,
                 country=None,
                 event_id=None):
        self.name = name
        self.photo = photo
        self.biography = biography
        self.email = email
        self.web = web
        self.twitter = twitter
        self.facebook = facebook
        self.github = github
        self.linkedin = linkedin
        self.organisation = organisation
        self.position = position
        self.country = country
        self.event_id = event_id
        # ensure links are in social fields
        self.ensure_social_links()

    def __repr__(self):
        return '<Speaker %r>' % self.name

    def __str__(self):
        return unicode(self).encode('utf-8')

    def __unicode__(self):
        return self.name

    @property
    def serialize(self):
        """Return object data in easily serializeable format"""

        session_data = [{'title': session.title, 'id': session.id}
                        for session in self.sessions]

<<<<<<< HEAD
        return {'id': self.id,
                'name': self.name,
                'photo': self.photo,
                'biography': self.biography,
                'email': self.email,
                'web': self.web,
                'twitter': self.twitter,
                'facebook': self.facebook,
                'github': self.github,
                'linkedin': self.linkedin,
                'organisation': self.organisation,
                'position': self.position,
                'country': self.country,
                'sessions': session_data  }

    def ensure_social_links(self):
        """convert usernames in social network fields to full links"""
        self.twitter = ensure_social_link('https://twitter.com', self.twitter)
        self.facebook = ensure_social_link('https://www.facebook.com', self.facebook)
        self.github = ensure_social_link('https://github.com', self.github)
        self.linkedin = ensure_social_link('https://www.linkedin.com/in', self.linkedin)
=======
        return {
            'id': self.id,
            'name': self.name,
            'photo': self.photo,
            'biography': self.biography,
            'email': self.email,
            'web': self.web,
            'twitter': self.twitter,
            'facebook': self.facebook,
            'github': self.github,
            'linkedin': self.linkedin,
            'organisation': self.organisation,
            'position': self.position,
            'country': self.country,
            'sessions': session_data
        }
>>>>>>> 6ffb673d
<|MERGE_RESOLUTION|>--- conflicted
+++ resolved
@@ -67,29 +67,6 @@
         session_data = [{'title': session.title, 'id': session.id}
                         for session in self.sessions]
 
-<<<<<<< HEAD
-        return {'id': self.id,
-                'name': self.name,
-                'photo': self.photo,
-                'biography': self.biography,
-                'email': self.email,
-                'web': self.web,
-                'twitter': self.twitter,
-                'facebook': self.facebook,
-                'github': self.github,
-                'linkedin': self.linkedin,
-                'organisation': self.organisation,
-                'position': self.position,
-                'country': self.country,
-                'sessions': session_data  }
-
-    def ensure_social_links(self):
-        """convert usernames in social network fields to full links"""
-        self.twitter = ensure_social_link('https://twitter.com', self.twitter)
-        self.facebook = ensure_social_link('https://www.facebook.com', self.facebook)
-        self.github = ensure_social_link('https://github.com', self.github)
-        self.linkedin = ensure_social_link('https://www.linkedin.com/in', self.linkedin)
-=======
         return {
             'id': self.id,
             'name': self.name,
@@ -106,4 +83,10 @@
             'country': self.country,
             'sessions': session_data
         }
->>>>>>> 6ffb673d
+
+    def ensure_social_links(self):
+        """convert usernames in social network fields to full links"""
+        self.twitter = ensure_social_link('https://twitter.com', self.twitter)
+        self.facebook = ensure_social_link('https://www.facebook.com', self.facebook)
+        self.github = ensure_social_link('https://github.com', self.github)
+        self.linkedin = ensure_social_link('https://www.linkedin.com/in', self.linkedin)