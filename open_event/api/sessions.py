from flask.ext.restplus import Resource, Namespace, fields
from sqlalchemy.orm.collections import InstrumentedList

from open_event.models.session import Session as SessionModel, \
    Language as LanguageModel, Level as LevelModel, \
    Format as FormatModel
from open_event.models.track import Track as TrackModel
from open_event.models.microlocation import Microlocation as MicrolocationModel
from open_event.models.speaker import Speaker as SpeakerModel

from .helpers import get_paginated_list, requires_auth, save_db_model
from custom_fields import DateTimeField
from utils import PAGINATED_MODEL, PaginatedResourceBase, ServiceDAO, \
    PAGE_PARAMS, POST_RESPONSES, PUT_RESPONSES

api = Namespace('sessions', description='Sessions', path='/')

# Create models
SESSION_TRACK = api.model('SessionTrack', {
    'id': fields.Integer(required=True),
    'name': fields.String,
})

SESSION_SPEAKER = api.model('SessionSpeaker', {
    'id': fields.Integer(required=True),
    'name': fields.String,
})

SESSION_LEVEL = api.model('SessionLevel', {
    'id': fields.Integer(required=True),
    'label_en': fields.String,
})

SESSION_LANGUAGE = api.model('SessionLanguage', {
    'id': fields.Integer(required=True),
    'label_en': fields.String,
    'label_de': fields.String,
})

SESSION_FORMAT = api.model('SessionFormat', {
    'id': fields.Integer(required=True),
    'name': fields.String
})

SESSION_MICROLOCATION = api.model('SessionMicrolocation', {
    'id': fields.Integer(required=True),
    'name': fields.String,
})

SESSION = api.model('Session', {
    'id': fields.Integer(required=True),
    'title': fields.String,
    'subtitle': fields.String,
    'abstract': fields.String,
    'description': fields.String,
    'start_time': DateTimeField(),
    'end_time': DateTimeField(),
    'track': fields.Nested(SESSION_TRACK),
    'speakers': fields.List(fields.Nested(SESSION_SPEAKER)),
    'level': fields.Nested(SESSION_LEVEL),
    'language': fields.Nested(SESSION_LANGUAGE),
    'format': fields.Nested(SESSION_FORMAT),
    'microlocation': fields.Nested(SESSION_MICROLOCATION),
})

SESSION_PAGINATED = api.clone('SessionPaginated', PAGINATED_MODEL, {
    'results': fields.List(fields.Nested(SESSION))
})

SESSION_POST = api.clone('SessionPost', SESSION, {
    'track_id': fields.Integer,
    'speaker_ids': fields.List(fields.Integer),
    'level_id': fields.Integer,
    'language_id': fields.Integer,
    'format_id': fields.Integer,
    'microlocation_id': fields.Integer
})
del SESSION_POST['id']
del SESSION_POST['track']
del SESSION_POST['speakers']
del SESSION_POST['level']
del SESSION_POST['language']
del SESSION_POST['microlocation']
del SESSION_POST['format']


# Create DAO
class SessionDAO(ServiceDAO):
<<<<<<< HEAD
    def _delete_id_fields(self, data):
=======
    def create(self, event_id, data):
        data['track'] = TrackModel.query.get(data['track_id'])
        data['level'] = LevelModel.query.get(data['level_id'])
        data['language'] = LanguageModel.query.get(data['language_id'])
        data['format'] = FormatModel.query.get(data['format_id'])
        data['microlocation'] = MicrolocationModel.query.get(data['microlocation_id'])
        data['event_id'] = event_id
        data['start_time'] = SESSION_POST['start_time'].from_str(data['start_time'])
        data['end_time'] = SESSION_POST['end_time'].from_str(data['end_time'])
        speakers = data['speaker_ids']
>>>>>>> 1d41cf17
        del data['speaker_ids']
        del data['track_id']
        del data['level_id']
        del data['language_id']
        del data['format_id']
        del data['microlocation_id']
        return data

    def fix_payload_post(self, event_id, data):
        """
        Fixes payload of POST request
        """
        data['track'] = TrackModel.query.get(data['track_id'])
        data['level'] = LevelModel.query.get(data['level_id'])
        data['language'] = LanguageModel.query.get(data['language_id'])
        data['format'] = FormatModel.query.get(data['format_id'])
        data['microlocation'] = MicrolocationModel.query.get(
            data['microlocation_id'])
        data['event_id'] = event_id
        data['speakers'] = InstrumentedList(
            SpeakerModel.query.get(_) for _ in data['speaker_ids']
            if SpeakerModel.query.get(_) is not None
        )
        data = self._delete_id_fields(data)
        return data

    def update(self, event_id, service_id, data):
        data_copy = data.copy()
        data_copy = self.fix_payload_post(event_id, data_copy)
        data = self._delete_id_fields(data)
        obj = ServiceDAO.update(self, event_id, service_id, data)
        obj.track = data_copy['track']
        obj.level = data_copy['level']
        obj.language = data_copy['language']
        obj.format = data_copy['format']
        obj.microlocation = data_copy['microlocation']
        obj.speakers = data_copy['speakers']
        obj = save_db_model(obj, SessionModel.__name__, event_id)
        return obj

DAO = SessionDAO(model=SessionModel)


@api.route('/events/<int:event_id>/sessions/<int:session_id>')
@api.response(404, 'Session not found')
@api.response(400, 'Session does not belong to event')
class Session(Resource):
    @api.doc('get_session')
    @api.marshal_with(SESSION)
    def get(self, event_id, session_id):
        """Fetch a session given its id"""
        return DAO.get(event_id, session_id)

    @requires_auth
    @api.doc('delete_session')
    @api.marshal_with(SESSION)
    def delete(self, event_id, session_id):
        """Delete a session given its id"""
        return DAO.delete(event_id, session_id)

    @requires_auth
    @api.doc('update_session', responses=PUT_RESPONSES)
    @api.marshal_with(SESSION)
    @api.expect(SESSION_POST, validate=True)
    def put(self, event_id, session_id):
        """Update a session given its id"""
        return DAO.update(event_id, session_id, self.api.payload)


@api.route('/events/<int:event_id>/sessions')
class SessionList(Resource):
    @api.doc('list_sessions')
    @api.marshal_list_with(SESSION)
    def get(self, event_id):
        """List all sessions"""
        return DAO.list(event_id)

    @requires_auth
    @api.doc('create_session', responses=POST_RESPONSES)
    @api.marshal_with(SESSION)
    @api.expect(SESSION_POST, validate=True)
    def post(self, event_id):
        """Create a session"""
        payload = DAO.fix_payload_post(event_id, self.api.payload)
        return DAO.create(event_id, payload)


@api.route('/events/<int:event_id>/sessions/page')
class SessionListPaginated(Resource, PaginatedResourceBase):
    @api.doc('list_sessions_paginated', params=PAGE_PARAMS)
    @api.marshal_with(SESSION_PAGINATED)
    def get(self, event_id):
        """List sessions in a paginated manner"""
        return get_paginated_list(
            SessionModel,
            self.api.url_for(self, event_id=event_id),
            args=self.parser.parse_args(),
            event_id=event_id
        )<|MERGE_RESOLUTION|>--- conflicted
+++ resolved
@@ -86,26 +86,16 @@
 
 # Create DAO
 class SessionDAO(ServiceDAO):
-<<<<<<< HEAD
-    def _delete_id_fields(self, data):
-=======
-    def create(self, event_id, data):
-        data['track'] = TrackModel.query.get(data['track_id'])
-        data['level'] = LevelModel.query.get(data['level_id'])
-        data['language'] = LanguageModel.query.get(data['language_id'])
-        data['format'] = FormatModel.query.get(data['format_id'])
-        data['microlocation'] = MicrolocationModel.query.get(data['microlocation_id'])
-        data['event_id'] = event_id
-        data['start_time'] = SESSION_POST['start_time'].from_str(data['start_time'])
-        data['end_time'] = SESSION_POST['end_time'].from_str(data['end_time'])
-        speakers = data['speaker_ids']
->>>>>>> 1d41cf17
+    def _delete_fields(self, data):
         del data['speaker_ids']
         del data['track_id']
         del data['level_id']
         del data['language_id']
         del data['format_id']
         del data['microlocation_id']
+        data['start_time'] = SESSION_POST['start_time'].from_str(
+            data['start_time'])
+        data['end_time'] = SESSION_POST['end_time'].from_str(data['end_time'])
         return data
 
     def fix_payload_post(self, event_id, data):
@@ -123,13 +113,13 @@
             SpeakerModel.query.get(_) for _ in data['speaker_ids']
             if SpeakerModel.query.get(_) is not None
         )
-        data = self._delete_id_fields(data)
+        data = self._delete_fields(data)
         return data
 
     def update(self, event_id, service_id, data):
         data_copy = data.copy()
         data_copy = self.fix_payload_post(event_id, data_copy)
-        data = self._delete_id_fields(data)
+        data = self._delete_fields(data)
         obj = ServiceDAO.update(self, event_id, service_id, data)
         obj.track = data_copy['track']
         obj.level = data_copy['level']
