from flask.ext.restplus import Resource, Namespace, fields
from sqlalchemy.orm.collections import InstrumentedList

<<<<<<< HEAD
from open_event.models.session import Session as SessionModel
from open_event.models.event import Event as EventModel
from .helpers import get_object_list, get_object_or_404, get_object_in_event,\
    get_paginated_list
from utils import PAGINATED_MODEL, PaginatedResourceBase, PAGE_PARAMS
=======
from open_event.models.session import Session as SessionModel, \
    Language as LanguageModel, Level as LevelModel, \
    Format as FormatModel
from open_event.models.track import Track as TrackModel
from open_event.models.microlocation import Microlocation as MicrolocationModel
from open_event.models.speaker import Speaker as SpeakerModel

from .helpers import get_paginated_list, requires_auth, save_db_model
from utils import PAGINATED_MODEL, PaginatedResourceBase, ServiceDAO
>>>>>>> b735a6f7

api = Namespace('sessions', description='Sessions', path='/')

# Create models
SESSION_TRACK = api.model('SessionTrack', {
    'id': fields.Integer(required=True),
    'name': fields.String,
})

SESSION_SPEAKER = api.model('SessionSpeaker', {
    'id': fields.Integer(required=True),
    'name': fields.String,
})

SESSION_LEVEL = api.model('SessionLevel', {
    'id': fields.Integer(required=True),
    'label_en': fields.String,
})

SESSION_LANGUAGE = api.model('SessionLanguage', {
    'id': fields.Integer(required=True),
    'label_en': fields.String,
    'label_de': fields.String,
})

SESSION_FORMAT = api.model('SessionFormat', {
    'id': fields.Integer(required=True),
    'name': fields.String
})

SESSION_MICROLOCATION = api.model('SessionMicrolocation', {
    'id': fields.Integer(required=True),
    'name': fields.String,
})

SESSION = api.model('Session', {
    'id': fields.Integer(required=True),
    'title': fields.String,
    'subtitle': fields.String,
    'abstract': fields.String,
    'description': fields.String,
    'start_time': fields.DateTime,
    'end_time': fields.DateTime,
    'track': fields.Nested(SESSION_TRACK),
    'speakers': fields.List(fields.Nested(SESSION_SPEAKER)),
    'level': fields.Nested(SESSION_LEVEL),
    'language': fields.Nested(SESSION_LANGUAGE),
    'format': fields.Nested(SESSION_FORMAT),
    'microlocation': fields.Nested(SESSION_MICROLOCATION),
})

SESSION_PAGINATED = api.clone('SessionPaginated', PAGINATED_MODEL, {
    'results': fields.List(fields.Nested(SESSION))
})

SESSION_POST = api.clone('SessionPost', SESSION, {
    'track_id': fields.Integer,
    'speaker_ids': fields.List(fields.Integer),
    'level_id': fields.Integer,
    'language_id': fields.Integer,
    'format_id': fields.Integer,
    'microlocation_id': fields.Integer
})
del SESSION_POST['id']
del SESSION_POST['track']
del SESSION_POST['speakers']
del SESSION_POST['level']
del SESSION_POST['language']
del SESSION_POST['microlocation']
del SESSION_POST['format']


# Create DAO
class SessionDAO(ServiceDAO):
    def create(self, event_id, data):
        data['track'] = TrackModel.query.get(data['track_id'])
        data['level'] = LevelModel.query.get(data['level_id'])
        data['language'] = LanguageModel.query.get(data['language_id'])
        data['format'] = FormatModel.query.get(data['format_id'])
        data['microlocation'] = MicrolocationModel.query.get(data['microlocation_id'])
        data['event_id'] = event_id
        speakers = data['speaker_ids']
        del data['speaker_ids']
        del data['track_id']
        del data['level_id']
        del data['language_id']
        del data['format_id']
        del data['microlocation_id']
        session = SessionModel(**data)
        session.speakers = InstrumentedList(
            SpeakerModel.query.get(_) for _ in speakers
        )
        new_session = save_db_model(session, SessionModel.__name__, event_id)
        return self.get(event_id, new_session.id)

DAO = SessionDAO(model=SessionModel)


@api.route('/events/<int:event_id>/sessions/<int:session_id>')
@api.response(404, 'Session not found')
@api.response(400, 'Session does not belong to event')
class Session(Resource):
    @api.doc('get_session')
    @api.marshal_with(SESSION)
    def get(self, event_id, session_id):
        """Fetch a session given its id"""
        return DAO.get(event_id, session_id)


@api.route('/events/<int:event_id>/sessions')
class SessionList(Resource):
    @api.doc('list_sessions')
    @api.marshal_list_with(SESSION)
    def get(self, event_id):
        """List all sessions"""
        return DAO.list(event_id)

    @requires_auth
    @api.doc('create_session')
    @api.marshal_with(SESSION)
    @api.expect(SESSION_POST, validate=True)
    def post(self, event_id):
        """Create a session"""
        return DAO.create(event_id, self.api.payload)


@api.route('/events/<int:event_id>/sessions/page')
class SessionListPaginated(Resource, PaginatedResourceBase):
    @api.doc('list_sessions_paginated', params=PAGE_PARAMS)
    @api.marshal_with(SESSION_PAGINATED)
    def get(self, event_id):
        """List sessions in a paginated manner"""
        return get_paginated_list(
            SessionModel,
            self.api.url_for(self, event_id=event_id),
            args=self.parser.parse_args(),
            event_id=event_id
        )<|MERGE_RESOLUTION|>--- conflicted
+++ resolved
@@ -1,13 +1,6 @@
 from flask.ext.restplus import Resource, Namespace, fields
 from sqlalchemy.orm.collections import InstrumentedList
 
-<<<<<<< HEAD
-from open_event.models.session import Session as SessionModel
-from open_event.models.event import Event as EventModel
-from .helpers import get_object_list, get_object_or_404, get_object_in_event,\
-    get_paginated_list
-from utils import PAGINATED_MODEL, PaginatedResourceBase, PAGE_PARAMS
-=======
 from open_event.models.session import Session as SessionModel, \
     Language as LanguageModel, Level as LevelModel, \
     Format as FormatModel
@@ -16,8 +9,7 @@
 from open_event.models.speaker import Speaker as SpeakerModel
 
 from .helpers import get_paginated_list, requires_auth, save_db_model
-from utils import PAGINATED_MODEL, PaginatedResourceBase, ServiceDAO
->>>>>>> b735a6f7
+from utils import PAGINATED_MODEL, PaginatedResourceBase, ServiceDAO, PAGE_PARAMS
 
 api = Namespace('sessions', description='Sessions', path='/')
 
