--- conflicted
+++ resolved
@@ -6,16 +6,10 @@
 from open_event.models.event import Event as EventModel, EventsUsers
 from open_event.models.user import ADMIN, SUPERADMIN
 from .helpers import get_object_list, get_object_or_404, get_paginated_list,\
-<<<<<<< HEAD
-    requires_auth, validate_payload
-from utils import PAGINATED_MODEL, PaginatedResourceBase, PAGE_PARAMS
-from open_event.helpers.data import save_to_db, update_version
-=======
-    requires_auth, update_model
+    requires_auth, validate_payload, update_model
 from utils import PAGINATED_MODEL, PaginatedResourceBase, PAGE_PARAMS, \
     POST_RESPONSES, PUT_RESPONSES
 from open_event.helpers.data import save_to_db, update_version, delete_from_db
->>>>>>> c06df65a
 
 api = Namespace('events', description='Events')
 
@@ -98,14 +92,10 @@
     @api.expect(EVENT_POST, validate=True)
     def post(self):
         """Create an event"""
-<<<<<<< HEAD
         validate_payload(self.api.payload, EVENT_POST)
-        new_event = EventModel(**self.api.payload)
-=======
         payload = fix_payload(self.api.payload)
         new_event = EventModel(**payload)
         # set user (owner)
->>>>>>> c06df65a
         a = EventsUsers()
         a.user = g.user
         a.editor = True
