from flask.ext.restplus import Resource, Namespace, fields

from open_event.models.session import Format as FormatModel
<<<<<<< HEAD
from open_event.models.event import Event as EventModel
from .helpers import get_object_list, get_object_or_404, get_object_in_event, \
    get_paginated_list
from utils import PAGINATED_MODEL, PaginatedResourceBase, PAGE_PARAMS

=======
from .helpers import get_paginated_list, requires_auth
from utils import PAGINATED_MODEL, PaginatedResourceBase, ServiceDAO
>>>>>>> b735a6f7

api = Namespace('formats', description='formats', path='/')

# Create models
FORMAT = api.model('Format', {
    'id': fields.Integer(required=True),
    'name': fields.String,
    'label_en': fields.String,
})

FORMAT_PAGINATED = api.clone('FormatPaginated', PAGINATED_MODEL, {
    'results': fields.List(fields.Nested(FORMAT))
})

FORMAT_POST = api.clone('FormatPost', FORMAT)
del FORMAT_POST['id']


# Create DAO
class FormatDAO(ServiceDAO):
    pass

DAO = FormatDAO(model=FormatModel)


@api.route('/events/<int:event_id>/formats/<int:format_id>')
@api.response(404, 'Format not found')
@api.response(400, 'Format does not belong to event')
class Format(Resource):
    @api.doc('get_format')
    @api.marshal_with(FORMAT)
    def get(self, event_id, format_id):
        """Fetch a format given its id"""
        return DAO.get(event_id, format_id)


@api.route('/events/<int:event_id>/formats')
class FormatList(Resource):
    @api.doc('list_formats')
    @api.marshal_list_with(FORMAT)
    def get(self, event_id):
        """List all formats"""
        return DAO.list(event_id)

    @requires_auth
    @api.doc('create_format')
    @api.marshal_with(FORMAT)
    @api.expect(FORMAT_POST, validate=True)
    def post(self, event_id):
        """Create a format"""
        return DAO.create(event_id, self.api.payload)


@api.route('/events/<int:event_id>/formats/page')
class FormatListPaginated(Resource, PaginatedResourceBase):
    @api.doc('list_formats_paginated', params=PAGE_PARAMS)
    @api.marshal_with(FORMAT_PAGINATED)
    def get(self, event_id):
        """List formats in a paginated manner"""
        return get_paginated_list(
            FormatModel,
            self.api.url_for(self, event_id=event_id),
            args=self.parser.parse_args(),
            event_id=event_id
        )<|MERGE_RESOLUTION|>--- conflicted
+++ resolved
@@ -1,16 +1,8 @@
 from flask.ext.restplus import Resource, Namespace, fields
 
 from open_event.models.session import Format as FormatModel
-<<<<<<< HEAD
-from open_event.models.event import Event as EventModel
-from .helpers import get_object_list, get_object_or_404, get_object_in_event, \
-    get_paginated_list
-from utils import PAGINATED_MODEL, PaginatedResourceBase, PAGE_PARAMS
-
-=======
 from .helpers import get_paginated_list, requires_auth
-from utils import PAGINATED_MODEL, PaginatedResourceBase, ServiceDAO
->>>>>>> b735a6f7
+from utils import PAGINATED_MODEL, PaginatedResourceBase, ServiceDAO, PAGE_PARAMS
 
 api = Namespace('formats', description='formats', path='/')
 
