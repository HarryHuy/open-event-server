$(document).ready(function () {

<<<<<<< HEAD
    var steps = {
        Draft: 1,
        CallForPapers: 2,
        Scheduling: 3,
        Published: 4,
        Completed: 5
    };

    var $wizard = $('#wizard');

    $wizard.smartWizard({
        includeFinishButton: false,
        keyNavigation: false,
        noForwardJumping: true,
        onShowStep: handleStepChange
    });

    function handleStepChange($step, context) {
        console.log(context.toStep);
        switch (context.toStep) {
            case steps.Draft:
                // TODO Make a post request to change event state to 'draft'
                break;

            case steps.CallForPapers:
                // TODO Make a post request to change event state to 'Call for papers'
                break;

            case steps.Scheduling:
                // TODO Make a post request to change event state to 'Scheduling'
                break;

            case steps.Published:
                // TODO Make a POST request to change event state to 'Published'
                break;

            case steps.Completed:
                // TODO Make a POST request to change event state to 'Completed'

                break;
        }
    }

    $(document).on("click", ".previous-step", function () {
        $wizard.smartWizard('goBackward');
    });

    $(document).on("click", ".next-step", function () {
        $wizard.smartWizard('goForward');
    });

    $(".actionBar").remove();

=======
  $('#wizard').smartWizard({
    includeFinishButton: false,
    keyNavigation: false,
    noForwardJumping: true,
  });

//  $('.date-picker').daterangepicker({
//    singleDatePicker: true,
//    timePicker: true,
//    calender_style: "picker_4",
//    locale: {
//      format: 'MM/DD/YYYY H:mm A'
//    }
//  });

  $("#go_to_call_for_papers").click(function () {
    $('#wizard').smartWizard('goToStep', 2);
    // Send post to change event state to Call for papers
  });

  $("#back_to_draft").click(function () {
    $('#wizard').smartWizard('goToStep', 1);
    // Send post to change event state to Call for papers
  });

  $("#start_scheduling").click(function () {
    $('#wizard').smartWizard('goToStep', 3);
    // Send post to change event state to Call for papers
  });

  $(".actionBar").remove();
>>>>>>> c5851292
});<|MERGE_RESOLUTION|>--- conflicted
+++ resolved
@@ -1,6 +1,4 @@
 $(document).ready(function () {
-
-<<<<<<< HEAD
     var steps = {
         Draft: 1,
         CallForPapers: 2,
@@ -53,38 +51,4 @@
     });
 
     $(".actionBar").remove();
-
-=======
-  $('#wizard').smartWizard({
-    includeFinishButton: false,
-    keyNavigation: false,
-    noForwardJumping: true,
-  });
-
-//  $('.date-picker').daterangepicker({
-//    singleDatePicker: true,
-//    timePicker: true,
-//    calender_style: "picker_4",
-//    locale: {
-//      format: 'MM/DD/YYYY H:mm A'
-//    }
-//  });
-
-  $("#go_to_call_for_papers").click(function () {
-    $('#wizard').smartWizard('goToStep', 2);
-    // Send post to change event state to Call for papers
-  });
-
-  $("#back_to_draft").click(function () {
-    $('#wizard').smartWizard('goToStep', 1);
-    // Send post to change event state to Call for papers
-  });
-
-  $("#start_scheduling").click(function () {
-    $('#wizard').smartWizard('goToStep', 3);
-    // Send post to change event state to Call for papers
-  });
-
-  $(".actionBar").remove();
->>>>>>> c5851292
 });