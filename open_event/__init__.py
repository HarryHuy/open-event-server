--- conflicted
+++ resolved
@@ -6,11 +6,8 @@
 warnings.simplefilter('ignore', ExtDeprecationWarning)
 # Keep it before flask extensions are imported
 import arrow
-<<<<<<< HEAD
 from dateutil import tz
 from celery import Celery
-=======
->>>>>>> d0898f60
 from flask.ext.htmlmin import HTMLMIN
 import logging
 import os.path
