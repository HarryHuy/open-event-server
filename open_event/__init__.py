--- conflicted
+++ resolved
@@ -28,10 +28,7 @@
     auto = Autodoc(app)
     cal = Calendar()
     event = Event()
-<<<<<<< HEAD
 
-=======
->>>>>>> b30b444b
 
     from open_event.views.views import app as routes
     app.register_blueprint(routes)
