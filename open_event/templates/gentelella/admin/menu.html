{% macro render_menu(test='') %}
<<<<<<< HEAD
<div>
    <div class="nav_menu">
        <nav class="" role="navigation">
            <ul class="nav navbar-nav">
                <li class="">
                    <a href="/">
                        Home
                    </a>
                </li>
            </ul>
            <ul class="nav navbar-nav navbar-right">
                <li class="">
                    <a href="/browse" class="user-profile dropdown-toggle" data-toggle="dropdown"
                       aria-expanded="false">
                        Browse Events
                        <span class=" fa fa-angle-down"></span>
                    </a>
                </li>
                <li class="">
                    <a href="/events/create/" aria-expanded="false">
                        Create Event
                    </a>
                </li>
                {% if current_user.is_authenticated %}

                <li class="">
                    <a href="javascript:;" class="user-profile dropdown-toggle" data-toggle="dropdown"
                       aria-expanded="false">
                        <img src="{{ url_for('static', filename='img/avatar.png') }}"/>
                        {{current_user.login}}
                        <span class=" fa fa-angle-down"></span>
                    </a>
                    <ul class="dropdown-menu dropdown-usermenu pull-right">
                        <li><a href="/events/mysessions/">My Sessions</a></li>
                        <li><a href="/events/">Manage Events</a></li>
                        <li class="divider"></li>
                        <li><a href="/profile"> Profile</a> </li>

                        <li><a href="/logout/"><i class="fa fa-sign-out pull-right"></i> Logout</a>
                        </li>
                    </ul>
                </li>

                {% else %}

                <li class="">
                    <a href="/login" class="user-profile dropdown-toggle" data-toggle="dropdown"
                       aria-expanded="false">
                        Login
                        <span class=" fa fa-angle-down"></span>
                    </a>
                </li>

=======
<div class="top_nav" style="margin-left:0">
    <div class="nav_menu">
        <nav>
            <ul class="nav navbar-nav">
                <li style="margin-left: 10px;">
                    <a href="/" style="font-size: 26px; font-weight: 300;">
                        Open Event
                    </a>
                </li>
            </ul>
            <ul class="nav navbar-nav navbar-right">
                <li><a href="/events/create/" aria-expanded="false">Create Event</a></li>
                {% if current_user.is_authenticated %}
                    <li>
                        <a href="#" class="user-profile dropdown-toggle" data-toggle="dropdown" aria-expanded="false">
                            <img src="{{ url_for('static', filename='img/avatar.png') }}"/>
                            {# current_user.user_detail.fullname #}
                            <span class=" fa fa-angle-down"></span>
                        </a>
                        <ul class="dropdown-menu dropdown-usermenu pull-right">
                            <li><a href="/events/mysessions/">My Sessions</a></li>
                            <li><a href="/events/">Manage Events</a></li>
                            <li class="divider"></li>
                            <li><a href="/profile"> Profile</a> </li>
                            <li><a href="/logout/"><i class="fa fa-sign-out pull-right"></i> Logout</a>
                            </li>
                        </ul>
                    </li>
                {% else %}
                    <li> <a href="/login" class="user-profile">Login</a></li>
>>>>>>> 63717ed7
                {% endif %}
                <li><a href="/browse" class="user-profile">Browse Events</a></li>
            </ul>
        </nav>
    </div>
</div>
{% endmacro %}<|MERGE_RESOLUTION|>--- conflicted
+++ resolved
@@ -1,59 +1,4 @@
 {% macro render_menu(test='') %}
-<<<<<<< HEAD
-<div>
-    <div class="nav_menu">
-        <nav class="" role="navigation">
-            <ul class="nav navbar-nav">
-                <li class="">
-                    <a href="/">
-                        Home
-                    </a>
-                </li>
-            </ul>
-            <ul class="nav navbar-nav navbar-right">
-                <li class="">
-                    <a href="/browse" class="user-profile dropdown-toggle" data-toggle="dropdown"
-                       aria-expanded="false">
-                        Browse Events
-                        <span class=" fa fa-angle-down"></span>
-                    </a>
-                </li>
-                <li class="">
-                    <a href="/events/create/" aria-expanded="false">
-                        Create Event
-                    </a>
-                </li>
-                {% if current_user.is_authenticated %}
-
-                <li class="">
-                    <a href="javascript:;" class="user-profile dropdown-toggle" data-toggle="dropdown"
-                       aria-expanded="false">
-                        <img src="{{ url_for('static', filename='img/avatar.png') }}"/>
-                        {{current_user.login}}
-                        <span class=" fa fa-angle-down"></span>
-                    </a>
-                    <ul class="dropdown-menu dropdown-usermenu pull-right">
-                        <li><a href="/events/mysessions/">My Sessions</a></li>
-                        <li><a href="/events/">Manage Events</a></li>
-                        <li class="divider"></li>
-                        <li><a href="/profile"> Profile</a> </li>
-
-                        <li><a href="/logout/"><i class="fa fa-sign-out pull-right"></i> Logout</a>
-                        </li>
-                    </ul>
-                </li>
-
-                {% else %}
-
-                <li class="">
-                    <a href="/login" class="user-profile dropdown-toggle" data-toggle="dropdown"
-                       aria-expanded="false">
-                        Login
-                        <span class=" fa fa-angle-down"></span>
-                    </a>
-                </li>
-
-=======
 <div class="top_nav" style="margin-left:0">
     <div class="nav_menu">
         <nav>
@@ -84,7 +29,6 @@
                     </li>
                 {% else %}
                     <li> <a href="/login" class="user-profile">Login</a></li>
->>>>>>> 63717ed7
                 {% endif %}
                 <li><a href="/browse" class="user-profile">Browse Events</a></li>
             </ul>
