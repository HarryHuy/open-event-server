<<<<<<< HEAD
<div id="step-1" class="wizard_content col-md-8" style="display: block;">

    <div class="item form-group">
        <div class="col-md-6 col-sm-6 col-xs-12">
          <input name="lat" id="latitude" class="form-control col-md-7 col-xs-12"/>
        </div>
    </div>

    <div class="item form-group">
        <div class="col-md-6 col-sm-6 col-xs-12">
          <input name="long" id="longitude" class="form-control col-md-7 col-xs-12"/>
        </div>
    </div>

=======
<div id="step-1" class="wizard_content" style="display: block;">
  <div class="col-md-8">
>>>>>>> 71414b99
    <div class="item form-group">
        <label class="control-label col-md-3 col-sm-3 col-xs-12">Name <span class="required">*</span>
        </label>
        <div class="col-md-6 col-sm-6 col-xs-12">
          <input required="required" name="name" class="form-control col-md-7 col-xs-12"/>
        </div>
    </div>

    <div class="item form-group">
        <label class="control-label col-md-3 col-sm-3 col-xs-12">Description
        </label>
        <div class="col-md-6 col-sm-6 col-xs-12">
          <textarea name="description" class="form-control col-md-7 col-xs-12"></textarea>
        </div>
    </div>

    <div class="item form-group">
        <label class="control-label col-md-3 col-sm-3 col-xs-12">Start Date <span class="required">*</span>
        </label>
        <div class="col-md-6 col-sm-6 col-xs-12">
          <input required="required" name="start_date" class="date-picker form-control col-md-7 col-xs-12"placeholder="MM/DD/YYYY"/>
        </div>

    </div>

    <div class="item form-group">
        <label class="control-label col-md-3 col-sm-3 col-xs-12">End Date <span class="required">*</span>
        </label>
        <div class="col-md-6 col-sm-6 col-xs-12">
          <input required="required" name="end_date" class="date-picker form-control col-md-7 col-xs-12"placeholder="MM/DD/YYYY"/>
        </div>
    </div>

    <div class="item form-group">
        <label class="control-label col-md-3 col-sm-3 col-xs-12">Location
        </label>
        <div class="col-md-6 col-sm-6 col-xs-12">
          <input name="location_name" id="location" class="form-control col-md-7 col-xs-12"/>
        </div>
    </div>

    <div class="item form-group">
        <label class="control-label col-md-3 col-sm-3 col-xs-12">Background image
        </label>
        <div class="col-md-6 col-sm-6 col-xs-12">
          <input name="background_url" class="form-control col-md-7 col-xs-12"/>
        </div>
    </div>

    <div class="item form-group">
        <label class="control-label col-md-3 col-sm-3 col-xs-12">Logo
        </label>
        <div class="col-md-6 col-sm-6 col-xs-12">
          <input name="logo" class="form-control col-md-7 col-xs-12"/>
        </div>
    </div>

    <div class="item form-group">
        <label class="control-label col-md-3 col-sm-3 col-xs-12">Event Url
        </label>
        <div class="col-md-6 col-sm-6 col-xs-12">
            <input name="event_url" class="form-control col-md-7 col-xs-12"/>
        </div>
    </div>
  </div>
  <div class="col-md-4" style="margin-left:-10rem;">
    <div id="map" style="width:400px; height:300px"></div>
  </div>
</div>
<script>
        var marker;
      var init_marker;
     $(document).ready(function() {
        $('#latitude').hide();
        $('#longitude').hide();
  });
function initMap() {
  var map = new google.maps.Map($("#map")[0], {
    zoom: 8,
    center: {lat: -34.397, lng: 150.644}
  });
  var geocoder = new google.maps.Geocoder();
  init_marker = new google.maps.Marker({
    draggable: true,
    position: {lat: -34.397, lng: 150.644},
    map: map
  });
  $(document).keypress(function(e) {
      var key = e.which||e.keyCode;
      if(key==9||key==13){
       geocodeAddress(geocoder, map);
      }
  });
}
function geocodeAddress(geocoder, resultsMap) {
  var address = $("#location")[0].value;
  geocoder.geocode({'address': address}, function(results, status) {
    if (status === google.maps.GeocoderStatus.OK) {
        $("#latitude")[0].value = results[0].geometry.location.lat();
        $("#longitude")[0].value = results[0].geometry.location.lng();
      resultsMap.setCenter(results[0].geometry.location);
       init_marker.setMap(null);
       if(marker==null){
        marker = new google.maps.Marker({
        map: resultsMap,
        draggable: true,
        position: results[0].geometry.location
      });
      }
      else{
        marker.setMap(null)
        marker = new google.maps.Marker({
        map: resultsMap,
        draggable: true,
        position: results[0].geometry.location
      });
      }
    } else {
      alert('Geocode was not successful for the following reason: ' + status);
    }
  });
}


</script>
<|MERGE_RESOLUTION|>--- conflicted
+++ resolved
@@ -1,7 +1,7 @@
-<<<<<<< HEAD
-<div id="step-1" class="wizard_content col-md-8" style="display: block;">
+<div id="step-1" class="wizard_content" style="display: block;">
+  <div class="col-md-8">
 
-    <div class="item form-group">
+       <div class="item form-group">
         <div class="col-md-6 col-sm-6 col-xs-12">
           <input name="lat" id="latitude" class="form-control col-md-7 col-xs-12"/>
         </div>
@@ -13,10 +13,6 @@
         </div>
     </div>
 
-=======
-<div id="step-1" class="wizard_content" style="display: block;">
-  <div class="col-md-8">
->>>>>>> 71414b99
     <div class="item form-group">
         <label class="control-label col-md-3 col-sm-3 col-xs-12">Name <span class="required">*</span>
         </label>
