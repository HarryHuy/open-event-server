<div id="step-3" class="wizard_content" style="display: block;">

    <div class="row flash-message-holder">
        <div class="col-md-12" style="text-align: center;">
            <br>
            <br>
            <span class="text-muted message loading-text" style="font-weight: 100; font-size: 30px;">Sessions loading ...</span>
            <span class="text-danger message error-text" style="font-weight: 100; font-size: 30px; display: none;">Error loading sessions.</span>
            <br>
            <br>
            <br>
        </div>
    </div>

    <div class="row scheduler-holder" style="display: none;">
        <div class="col-xs-3 sessions-holder">
            <h4>Sessions</h4><br>
            <div class="input-group">
                <span class="input-group-addon" id="search-addon"><i class="glyphicon glyphicon-search"></i></span>
                <input type="search" class="form-control" id="sessions-search" placeholder="Search sessions ..."
                       aria-describedby="search-addon">
            </div>
            <br>
            <div id="sessions-list" class="sessions-list">

            </div>
            <span id="no-sessions-info" class="text-muted no-sessions-info" style="font-size: 24px; font-weight: 100;">
                No Unscheduled sessions.
            </span>
        </div>
        <div class="col-xs-9">

            <div class="btn-toolbar" role="toolbar">
                <div id="date-change-btn-holder" class="btn-group date-change-btn-holder" role="group">

                </div>
                <div class="btn-group" role="group">
                    <button type="button" class="btn btn-default clear-overlaps-button">Clear Overlaps</button>
                    <button type="button" class="btn btn-default" data-toggle="modal"
                            data-target="#add-microlocation-modal"
                            style="float:right;">Add New Microlocation
                    </button>
                     <button type="button" class="btn btn-default" style="float:right;" onclick="return export_as_ical();">Export as iCal</button>
                </div>
            </div>
            <div class="timeline" id="timeline" data-event-id="{{ event.id }}"
                 style="margin-top: 10px; margin-left: 10px; width: 100%;">
                <table class="timeline-table table">
                    <tbody>
                    <tr>
                        <td class="timeunits x1" width="55">
                            <div class="timeunit"></div>
                        </td>
                        <td class="microlocations x1">
                            <div id="microlocation-container" class="microlocation-container clearfix draggable-holder"
                                 style="width: 750px; height: 1311px;">
                            </div>
                        </td>
                    </tr>
                    </tbody>
                </table>
            </div>
            <div style="float: right; margin-top: 10px;">
                All the timings are in UTC
            </div>
        </div>
    </div>
</div>

<script id="microlocation-template" type="text/x-template">
    <div class="microlocation">
        <div class="text-center microlocation-header"><span class="badge">0</span></div>
        <div class="microlocation-inner" style="height: 1296px;">

        </div>
    </div>
</script>


<script id="date-change-button-template" type="text/x-template">
    <button type="button" class="btn btn-default date-change-btn">May 20</button>
</script>

<script id="session-template" type="text/x-template">
    <div class="session" data-toggle="tooltip" data-animation="false" data-placement="top" title="">
        <div class="text">

        </div>
        <i class="edit-btn glyphicon glyphicon-pencil" data-toggle="modal" data-target="#edit-session-modal"></i>
        <i class="remove-btn glyphicon glyphicon-remove"></i>
    </div>
</script>

<form id="edit-session-form">
    <div class="modal fade" id="edit-session-modal" tabindex="-1" role="dialog" aria-hidden="true">
        <div class="modal-dialog modal-md">
            <div class="modal-content">

                <div class="modal-header">
                    <button type="button" class="close" data-dismiss="modal"><span aria-hidden="true">×</span>
                    </button>
                    <h4 class="modal-title">Edit Session</h4>
                </div>
                <div class="modal-body">
                    <div class="row microlocations">
                        <div class="col-sm-12">
                            <div class="col-sm-12 input-group">
                                <label>Title:</label>
                                <input type="text" required="required" class="form-control" name="title"
                                       placeholder="Enter New Title">
                            </div>

                            <div class="col-sm-12 input-group">
                                <label>New Description:</label>
                                <textarea name="description" class="form-control"></textarea>
                            </div>

                            <div class="col-sm-12 input-group">
                                <label>Abstract:</label>
                                <input type="text" class="form-control" name="abstract"
                                       placeholder="Enter New Abstract">
                            </div>

                            <div class="col-sm-12 input-group">
                                <label>New Start Time:</label>
                                <input required="required" name="start_time" class="date-picker form-control"
                                       placeholder="MM/DD/YYYY"/>
                            </div>

                            <div class="col-sm-12 input-group">
                                <label>New End Time:</label>
                                <input required="required" name="start_time" class="date-picker form-control"
                                       placeholder="MM/DD/YYYY"/>
                            </div>

                            {% if csrf_token %}
                                <input type="hidden" name="csrf_token" value="{{ csrf_token() }}"/>
                            {% endif %}
                        </div>
                    </div>
                </div>
                <div class="modal-footer">
                    <button type="button" id="close-add-microlocation" class="btn btn-default" data-dismiss="modal">
                        Close
                    </button>
                    <button type="submit" class="btn btn-primary">Update Session Information</button>
                </div>

            </div>
        </div>
    </div>
</form>

<form id="add-microlocation-form" method="post" action="{{ url_for('api.microlocations_microlocation_list', event_id=event.id) }}">
    <div class="modal fade" id="add-microlocation-modal" tabindex="-1" role="dialog" aria-hidden="true">
        <div class="modal-dialog modal-sm">
            <div class="modal-content">

                <div class="modal-header">
                    <button type="button" class="close" data-dismiss="modal"><span aria-hidden="true">×</span>
                    </button>
                    <h4 class="modal-title">New Microlocation</h4>
                </div>
                <div class="modal-body">
                    <div class="row microlocations">
                        <div class="col-sm-12">
                            <div class="col-sm-12 input-group">
                                <label>Name:</label>
                                <input type="text" required="required" class="form-control" name="name"
                                       placeholder="Name">
                            </div>

                            <div class="col-sm-12 input-group">
                                <label>Latitude:</label>
                                <input type="number" required="required" class="form-control" name="latitude"
                                       placeholder="Latitude">
                            </div>

                            <div class="col-sm-12 input-group">
                                <label>Longitude:</label>
                                <input type="number" required="required" class="form-control" name="longitude"
                                       placeholder="Longitude">
                            </div>

                            <div class="col-sm-12 input-group">
                                <label>Floor:</label>
                                <input type="number" required="required" class="form-control" name="floor"
                                       placeholder="Floor">
                            </div>

                            <div class="col-sm-12 input-group">
                                <label>Room:</label>
                                <input type="text" required="required" class="form-control" name="Room"
                                       placeholder="Room">
                            </div>
                        </div>
                    </div>
                </div>
                <div class="modal-footer">
                    <button type="button" id="close-add-microlocation" class="btn btn-default" data-dismiss="modal">
                        Close
                    </button>
                    <button type="submit" class="btn btn-primary">Add Microlocation</button>
                </div>

            </div>
        </div>
    </div>
<<<<<<< HEAD
</form>
=======
</form>

<script type="text/javascript">
    $(function () {
        $('#color').colorpicker();
    });

    function export_as_ical(evt) {
        $.getJSON("/api/v1/event/" + {{event.id}} + "/export/ical", function (result) {
            console.log(result["filename"]);
            window.open("/calendar/" + result["filename"]);
        });

        return false;
    }

    function add_track(evt) {
        var a = $('#add-track-form').serializeArray();
        var name = a[0].value;
        var color = a[1].value;
        var csrf = $('#csrf_token').val();
        var payload = {
            'name': name,
            'description': '',
            'track_image_url': '',
            'color': color,
            'csrf_token': csrf
        };
        var posting = $.ajax({
            type: "POST",
            url: "{{ url_for('track.create_view', event_id=event.id) }}",
            data: payload
        });

        posting.done(function (result) {
            $('#close-add-track').click();
            new PNotify({
                title: 'Track Added',
                text: 'Track added successfully to DB',
                type: 'success'
            });
        });

        posting.fail(function () {
            $('#close-add-track').click();
            new PNotify({
                title: 'Error',
                text: 'Track could not be added to DB',
                type: 'error'
            });
        });

        return false;
    }
</script>
>>>>>>> c6b23c2a
<|MERGE_RESOLUTION|>--- conflicted
+++ resolved
@@ -206,16 +206,8 @@
             </div>
         </div>
     </div>
-<<<<<<< HEAD
 </form>
-=======
-</form>
-
 <script type="text/javascript">
-    $(function () {
-        $('#color').colorpicker();
-    });
-
     function export_as_ical(evt) {
         $.getJSON("/api/v1/event/" + {{event.id}} + "/export/ical", function (result) {
             console.log(result["filename"]);
@@ -224,44 +216,4 @@
 
         return false;
     }
-
-    function add_track(evt) {
-        var a = $('#add-track-form').serializeArray();
-        var name = a[0].value;
-        var color = a[1].value;
-        var csrf = $('#csrf_token').val();
-        var payload = {
-            'name': name,
-            'description': '',
-            'track_image_url': '',
-            'color': color,
-            'csrf_token': csrf
-        };
-        var posting = $.ajax({
-            type: "POST",
-            url: "{{ url_for('track.create_view', event_id=event.id) }}",
-            data: payload
-        });
-
-        posting.done(function (result) {
-            $('#close-add-track').click();
-            new PNotify({
-                title: 'Track Added',
-                text: 'Track added successfully to DB',
-                type: 'success'
-            });
-        });
-
-        posting.fail(function () {
-            $('#close-add-track').click();
-            new PNotify({
-                title: 'Error',
-                text: 'Track could not be added to DB',
-                type: 'error'
-            });
-        });
-
-        return false;
-    }
-</script>
->>>>>>> c6b23c2a
+</script>