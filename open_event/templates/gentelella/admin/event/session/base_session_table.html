--- conflicted
+++ resolved
@@ -1,26 +1,14 @@
 {% extends 'gentelella/admin/event/event_base.html' %}
 
-<<<<<<< HEAD
 {% block title %}
     {{ event.name }} - Sessions
 {% endblock %}
-=======
-<div class="clearfix"></div>
-<div class="row">
-    <div class="col-md-12 col-sm-12 col-xs-12">
-        <div class="x_panel">
-            <button class="btn btn-default" onclick="show_all();">All</button>
-            <button class="btn btn-default" onclick="show_pending();">Pending</button>
-            <button class="btn btn-default" onclick="show_accepted();">Accepted</button>
-            <button class="btn btn-default" onclick="show_rejected();">Rejected</button>
-            <a class="btn btn-success" href="{{ get_url('session.create_view', event_id=event_id)}}">Create Session</a>
->>>>>>> 21d52cea
-
 {% block content %}
     <button class="btn btn-default" onclick="show_all();">All</button>
     <button class="btn btn-default" onclick="show_pending();">Pending</button>
     <button class="btn btn-default" onclick="show_accepted();">Accepted</button>
     <button class="btn btn-default" onclick="show_rejected();">Rejected</button>
+    <a class="btn btn-success" href="{{ get_url('session.create_view', event_id=event_id) }}">Create Session</a>
 
     <table class="table table-striped">
         <thead>
