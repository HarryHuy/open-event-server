--- conflicted
+++ resolved
@@ -33,36 +33,11 @@
             <input value="{{ event.location_name | default('', true) }}" name="location_name" id="location_name"
                    placeholder="Location is required to make event live"
                    class="form-control col-md-7 col-xs-12"/>
-            <div class="checkbox">
-                <label style="padding-left:0; margin-top: 5px;">
-                  <input type="checkbox" class="flat" checked="checked"> Show map on event page
-                </label>
-            </div>
-        </div>
-        <div class="item form-group">
-            <label><span class="map-state">Use</span> Geolocation
-            </label>
-            <input type="checkbox" class="toggle-switch" name="map_state"
-                       value="on" id="map-switch"/>
-            <label for="map-switch" style="margin-left:0;"></label>
-        </div>
-        <div id="map-holder" style="display:none;">
-            <div class="item form-group hidden-xs">
-                <label>Geolocation</label>
-            </div>
-            <div id="map" class="hidden-xs" style="width:100%; height:300px"></div>
-            <br>
-            <br>
         </div>
         <a id="show_addr" onclick="show_map_holder();" style="cursor:pointer;">Fill Address Form</a>
 
-<<<<<<< HEAD
-        <div class="row event-date-picker">
-            <div class="col-md-4">
-=======
         <div id="map-holder" style="display:none;">
             <div class="col-md-6">
->>>>>>> 1b9ece68
                 <div class="item form-group">
                     <input value="" name="street_number" id="street_number" class="form-control col-md-3 col-xs-12" placeholder="Street Address"/>
                     <input value="" name="route" id="route" class="form-control col-md-7 col-xs-12" placeholder="Street Address"/>
@@ -756,11 +731,7 @@
             }
         };
 
-<<<<<<< HEAD
-        var $mapHolder = $("#map-holder");
-=======
         /*var $mapHolder = $("#map-holder");
->>>>>>> 1b9ece68
         var $mapState = $(".map-state");
 
         var map_onOffSwitch = document.getElementById('map-switch');
@@ -771,10 +742,6 @@
             } else {
                 $mapHolder.fadeOut();
             }
-<<<<<<< HEAD
-        };
-=======
         };*/
->>>>>>> 1b9ece68
     });
 </script>
