{% import 'gentelella/admin/menu.html' as menu with context %}
{% import 'gentelella/admin/footer.html' as footer with context %}
<!DOCTYPE html>
<html lang="en">
<head>
    <meta charset="UTF-8">
    <title>{% block title %}{% endblock %} - Open Event</title>
    {% block head_meta %}
        <meta charset="UTF-8">
        <meta http-equiv="X-UA-Compatible" content="IE=edge,chrome=1">
        <meta name="viewport" content="width=device-width, initial-scale=1.0">
        <meta name="description" content="">
        <meta name="author" content="">
    {% endblock %}
    {% block head_css %}
        <link rel="stylesheet" href="https://maxcdn.bootstrapcdn.com/bootstrap/3.3.6/css/bootstrap.min.css" integrity="sha384-1q8mTJOASx8j1Au+a5WDVnPi2lkFfwwEAa8hDDdjZlpLegxhjVME1fgjWPGmkzs7" crossorigin="anonymous">
        <link rel="stylesheet" href="https://maxcdn.bootstrapcdn.com/font-awesome/4.6.3/css/font-awesome.min.css">
        <link rel="stylesheet" href="{{ url_for('static', filename='css/custom.css') }}" />
<<<<<<< HEAD
        <link rel="stylesheet" href="{{ url_for('static', filename='css/custom/footer.css') }}" />
=======
        <link href="https://cdnjs.cloudflare.com/ajax/libs/summernote/0.8.1/summernote.css" rel="stylesheet">

>>>>>>> 1234df56
    {% endblock %}

    {% block head_js %}
        <script src="https://ajax.googleapis.com/ajax/libs/jquery/1.12.2/jquery.min.js"></script>
        {# Globally included Swagger API Client. See the file for more details. #}
        <script type="text/javascript" src="{{ url_for('static', filename='admin/lib/swagger-js/browser/swagger-client.min.js') }}"></script>
        <script type="text/javascript" src="{{ url_for('static', filename='js/admin/api.js') }}"></script>

    {% endblock %}
</head>
<body class="nav-md" style="background-color: #F7F7F7;">
    <div class="container body">
        <div class="main_container">
            {{ menu.render_menu() }}
            <div role="main" class="right_col" style="margin-left:0;">
                 {% include '/gentelella/admin/notifications.html' %}
                 <div class="">

                    {% block body %}

                    {% endblock %}
                 </div>
            </div>
            {{ footer.render_footer() }}
        </div>
    </div>

    {% block tail_js %}
        <script src="https://maxcdn.bootstrapcdn.com/bootstrap/3.3.6/js/bootstrap.min.js" integrity="sha384-0mSbJDEHialfmuBBQP6A4Qrprq5OVfW37PRR3j5ELqxss1yVqOtnepnHVP9aJ7xS" crossorigin="anonymous"></script>
        <script type="text/javascript" src="{{ url_for('static', filename='js/custom.js') }}"></script>
        <!--<script type="text/javascript" src="{{ url_for('static', filename='js/admin.js') }}"></script>-->
        <script src="https://cdnjs.cloudflare.com/ajax/libs/summernote/0.8.1/summernote.js"></script>
    {% endblock %}
</body>
</html><|MERGE_RESOLUTION|>--- conflicted
+++ resolved
@@ -16,12 +16,9 @@
         <link rel="stylesheet" href="https://maxcdn.bootstrapcdn.com/bootstrap/3.3.6/css/bootstrap.min.css" integrity="sha384-1q8mTJOASx8j1Au+a5WDVnPi2lkFfwwEAa8hDDdjZlpLegxhjVME1fgjWPGmkzs7" crossorigin="anonymous">
         <link rel="stylesheet" href="https://maxcdn.bootstrapcdn.com/font-awesome/4.6.3/css/font-awesome.min.css">
         <link rel="stylesheet" href="{{ url_for('static', filename='css/custom.css') }}" />
-<<<<<<< HEAD
         <link rel="stylesheet" href="{{ url_for('static', filename='css/custom/footer.css') }}" />
-=======
         <link href="https://cdnjs.cloudflare.com/ajax/libs/summernote/0.8.1/summernote.css" rel="stylesheet">
 
->>>>>>> 1234df56
     {% endblock %}
 
     {% block head_js %}
