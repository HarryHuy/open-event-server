{% macro render_menu(test='') %}
    <nav class="navbar navbar-default" role="navigation">
	<!-- Brand and toggle get grouped for better mobile display -->
        <div class="navbar-header">
          <button type="button" class="navbar-toggle" data-toggle="collapse" data-target="#admin-navbar-collapse">
            <span class="sr-only">Toggle navigation</span>
            <span class="icon-bar"></span>
            <span class="icon-bar"></span>
            <span class="icon-bar"></span>
          </button>
          {% block brand %}
          <a class="navbar-brand" href="{{get_url('admin.index')}}">{{ admin_view.admin.name }}</a>
          {% endblock %}
        </div>
	<!-- navbar content -->
        <div class="collapse navbar-collapse" id="admin-navbar-collapse">
          {% block main_menu %}
          <ul class="nav navbar-nav">
            <!-- Main menu-->

            {% if event_id %}

              <li {% if "/sponsor" in request.path  %} class="active"{% endif %}><a href="/admin/event/{{event_id}}/sponsor">Sponsor</a><li>
              <li {% if "/speaker" in request.path  %} class="active"{% endif %}><a href="/admin/event/{{event_id}}/speaker">Speaker</a><li>
              <li {% if "/session" in request.path  %} class="active"{% endif %}><a href="/admin/event/{{event_id}}/session">Session</a><li>
              <li {% if "/track" in request.path  %} class="active"{% endif %}><a href="/admin/event/{{event_id}}/track">Track</a><li>
              <li {% if "/microlocation" in request.path  %} class="active"{% endif %}><a href="/admin/event/{{event_id}}/microlocation">Microlocation</a><li>

              <li {% if "/api" in request.path  %} class="active"{% endif %}><a href="/admin/event/{{event_id}}/api">Api</a><li></li>
            {% endif %}
            {% if current_user.is_authenticated %}
            <li class="dropdown">
              <a class="dropdown-toggle" data-toggle="dropdown" href="javascript:void(0)" aria-expanded="true">Switch event<b class="caret"></b></a>
              <ul class="dropdown-menu">
                {%for event in events%}
                  <li {% if event_id %}{% if event.id == event_id|int() %}class="active"{% endif %}{% endif %}>
                    <a href="/admin/event/edit/?id={{event.id}}">{{event.name}}</a>
                  </li>
                {% endfor %}
                <li class="dropdown-menu"></li>
                <li><a href="{{ get_url('event.create_view', url=return_url)}}"><i class="glyphicon glyphicon-plus" aria-hidden="true" style="margin-right:5px"></i>Add new event</a></li>
<<<<<<< HEAD
                {% if events %}
                <li><a href="{{ get_url('event.index_view')}}"><i class="glyphicon glyphicon-th-list" aria-hidden="true" style="margin-right:5px"></i>List of events</a></li>
                {% endif %}
=======
                 {% if events %}
                <li><a href="{{ get_url('event.index_view')}}"><i class="glyphicon glyphicon-th-list" aria-hidden="true" style="margin-right:5px"></i>List of events</a></li>
              	{% endif %}
>>>>>>> 275eddac
              </ul>
            </li>
            {% endif %}
            <!-- end Main menu -->
          </ul>
          {% endblock %}

          {% block menu_links %}
          <ul class="nav navbar-nav navbar-right">
              {% if current_user.is_authenticated %}
                {% if current_user.is_super_admin() %}
                <li class="dropdown">
                    <a class="dropdown-toggle" data-toggle="dropdown" href="javascript:void(0)" aria-expanded="true">Admin Panel<b class="caret"></b></a>
                    <ul class="dropdown-menu">
                        <li><a href="/admin/manage_roles">Manage Roles</a></li>
                    </ul>
                {% endif %}

                  <li><a>{{current_user.login}}</a></li>
                  <li><a href="{{ get_url('admin.logout_view')}}">Log out</a></li>
              {% endif %}
          </ul>
          {% endblock %}
          {% block access_control %}
          {% endblock %}
        </div>
      </nav>

{% endmacro %}<|MERGE_RESOLUTION|>--- conflicted
+++ resolved
@@ -39,15 +39,10 @@
                 {% endfor %}
                 <li class="dropdown-menu"></li>
                 <li><a href="{{ get_url('event.create_view', url=return_url)}}"><i class="glyphicon glyphicon-plus" aria-hidden="true" style="margin-right:5px"></i>Add new event</a></li>
-<<<<<<< HEAD
+
                 {% if events %}
                 <li><a href="{{ get_url('event.index_view')}}"><i class="glyphicon glyphicon-th-list" aria-hidden="true" style="margin-right:5px"></i>List of events</a></li>
                 {% endif %}
-=======
-                 {% if events %}
-                <li><a href="{{ get_url('event.index_view')}}"><i class="glyphicon glyphicon-th-list" aria-hidden="true" style="margin-right:5px"></i>List of events</a></li>
-              	{% endif %}
->>>>>>> 275eddac
               </ul>
             </li>
             {% endif %}
