--- conflicted
+++ resolved
@@ -950,11 +950,8 @@
         instance = model(**kwargs)
         db.session.add(instance)
         db.session.commit()
-<<<<<<< HEAD
         was_created = True
         return instance, was_created
-=======
-        return instance
 
 def update_role_to_admin(form, user_id):
     user = DataGetter.get_user(user_id)
@@ -965,4 +962,3 @@
 
     save_to_db(user, "User role Updated")
 
->>>>>>> 619e2472
