"""Copyright 2015 Rafal Kowalski"""
import logging
import os.path
import random
import traceback
import json
from datetime import datetime, timedelta

from flask import flash, request, url_for
from flask.ext import login
from flask.ext.scrypt import generate_password_hash, generate_random_salt
from sqlalchemy.orm.collections import InstrumentedList
from sqlalchemy.sql.expression import exists
from werkzeug import secure_filename
from wtforms import ValidationError

from open_event.helpers.helpers import string_empty, send_new_session_organizer
from ..helpers.update_version import VersionUpdater
from ..helpers.data_getter import DataGetter
from open_event.helpers.storage import upload
from ..helpers import helpers as Helper
from ..models import db
from ..models.event import Event, EventsUsers
from ..models.file import File
from ..models.microlocation import Microlocation
from ..models.session import Session
from ..models.speaker import Speaker
from ..models.sponsor import Sponsor
from ..models.user import User, ORGANIZER
from ..models.user_detail import UserDetail
from ..models.role import Role
from ..models.service import Service
from ..models.permission import Permission
from ..models.users_events_roles import UsersEventsRoles
from ..models.session_type import SessionType
from ..models.social_link import SocialLink
from ..models.track import Track
from open_event.helpers.oauth import OAuth, FbOAuth
from requests_oauthlib import OAuth2Session
from ..models.invite import Invite
from ..models.call_for_papers import CallForPaper
from ..models.custom_forms import CustomForms


class DataManager(object):
    """Main class responsible for DataBase managing"""

    @staticmethod
    def add_invite_to_event(user_id, event_id):
        """
        Invite will be saved to database with proper Event id and User id
        :param user_id: Invite belongs to User by user id
        :param event_id: Invite belongs to Event by event id
        """
        new_invite = Invite(user_id=user_id,
                            event_id=event_id)
        hash = random.getrandbits(128)
        new_invite.hash = "%032x" % hash
        save_to_db(new_invite, "Invite saved")

    @staticmethod
    def create_track(form, event_id):
        """
        Track will be saved to database with proper Event id
        :param form: view data form
        :param event_id: Track belongs to Event by event id
        """
        new_track = Track(name=form.name.data,
                          description=form.description.data,
                          event_id=event_id,
                          track_image_url=form.track_image_url.data)
        save_to_db(new_track, "Track saved")
        update_version(event_id, False, "tracks_ver")

    @staticmethod
    def create_new_track(form, event_id):
        """
        Track will be saved to database with proper Event id
        :param form: view data form
        :param event_id: Track belongs to Event by event id
        """
        new_track = Track(name=form['name'],
                          description=form['description'],
                          event_id=event_id,
                          track_image_url=form['track_image_url'])
        save_to_db(new_track, "Track saved")

    @staticmethod
    def update_track(form, track):
        """
        Track will be updated in database
        :param form: view data form
        :param track: object contains all earlier data
        """
        data = form.data
        db.session.query(Track) \
            .filter_by(id=track.id) \
            .update(dict(data))
        save_to_db(track, "Track updated")
        update_version(track.event_id, False, "tracks_ver")

    @staticmethod
    def remove_track(track_id):
        """
        Track will be removed from database
        :param track_id: Track id to remove object
        """
        track = Track.query.get(track_id)
        delete_from_db(track, "Track deleted")
        flash('You successfully deleted track')

    @staticmethod
    def create_session(form, event_id, is_accepted=True):
        """
        Session will be saved to database with proper Event id
        :param form: view data form
        :param slide_file:
        :param event_id: Session belongs to Event by event id
        """
        new_session = Session(title=form.title.data,
                              subtitle=form.subtitle.data,
                              long_abstract=form.long_abstract.data,
                              start_time=form.start_time.data,
                              end_time=form.end_time.data,
                              event_id=event_id,
                              short_abstract=form.short_abstract.data)

        new_session.speakers = InstrumentedList(
            form.speakers.data if form.speakers.data else [])
        new_session.microlocation = form.microlocation.data
        new_session.track = form.track.data
        save_to_db(new_session, "Session saved")
        update_version(event_id, False, "session_ver")

    @staticmethod
    def add_session_to_event(form, event_id, speaker_img_file, slide_file, audio_file, video_file, state=None):
        """
        Session will be saved to database with proper Event id
        :param speaker_img_file:
        :param state:
        :param form: view data form
        :param event_id: Session belongs to Event by event id
        """
        if not state:
            state = form.get('state', 'draft')

        event = DataGetter.get_event(event_id)

        new_session = Session(title=form.get('title', ''),
                              subtitle=form.get('subtitle', ''),
                              long_abstract=form.get('long_abstract', ''),
                              start_time=event.start_time,
                              end_time=event.start_time + timedelta(hours=1),
                              event_id=event_id,
                              short_abstract=form.get('short_abstract', ''),
                              state=state)

        speaker = Speaker.query.filter_by(email=form.get('email', '')).filter_by(event_id=event_id).first()
        if not speaker:
            speaker = Speaker(name=form.get('name', ''),
                              short_biography=form.get('short_biography', ''),
                              email=form.get('email', ''),
                              website=form.get('website', ''),
                              event_id=event_id,
                              twitter=form.get('twitter', ''),
                              facebook=form.get('facebook', ''),
                              github=form.get('github', ''),
                              linkedin=form.get('linkedin', ''),
                              organisation=form.get('organisation', ''),
                              position=form.get('position', ''),
                              country=form.get('country', ''),
                              user=login.current_user if login and login.current_user.is_authenticated else None)

        new_session.speakers.append(speaker)
        save_to_db(new_session, "Session saved")

        if state == 'pending':
            link = url_for('event_sessions.session_display_view',
                           event_id=event.id, session_id=new_session.id, _external=True)
            organizers = DataGetter.get_user_event_roles_by_role_name(event.id, 'organizer')
            for organizer in organizers:
                send_new_session_organizer(organizer.user.email, event.name, link)

        slide_url = ""
        if slide_file != "":
            slide_url = upload(slide_file,
                               'events/%d/session/%d/slide' % (int(event_id), int(new_session.id)))
        audio_url = ""
        if audio_file != "":
            audio_url = upload(audio_file,
                               'events/%d/session/%d/audio' % (int(event_id), int(new_session.id)))
        video_url = ""
        if video_file != "":
            video_url = upload(video_file,
                               'events/%d/session/%d/video' % (int(event_id), int(new_session.id)))
        speaker_img = ""
        if speaker_img_file != "":
            speaker_img = upload(speaker_img_file,
                                 'events/%d/speaker/%d/photo' % (int(event_id), int(speaker.id)))

        speaker.photo = speaker_img
        new_session.audio = audio_url
        new_session.video = video_url
        new_session.slides = slide_url
        save_to_db(new_session, "Session saved")
        save_to_db(speaker, "Speaker saved")
        update_version(event_id, False, "speakers_ver")
        update_version(event_id, False, "session_ver")

        invite_emails = form.getlist("speakers[email]")
        for index, email in enumerate(invite_emails):
            new_invite = Invite(event_id=event_id,
                                session_id=new_session.id)
            hash = random.getrandbits(128)
            new_invite.hash = "%032x" % hash
            save_to_db(new_invite, "Invite saved")

            link = url_for('event_sessions.invited_view', session_id=new_session.id, event_id=event_id, _external=True)
            Helper.send_email_invitation(email, new_session.title, link)

    @staticmethod
    def add_speaker_to_session(form, event_id, session_id, user=login.current_user):
        """
        Session will be saved to database with proper Event id
        :param session_id:
        :param user:
        :param form: view data form
        :param event_id: Session belongs to Event by event id
        """
        session = DataGetter.get_session(session_id)
        speaker = Speaker.query.filter_by(email=form.get('email', '')).filter_by(event_id=event_id).first()
        if not speaker:
            speaker = Speaker(name=form["name"] if "name" in form.keys() else "",
                              photo=form["photo"] if "photo" in form.keys() else "",
                              short_biography=form["short_biography"] if "short_biography" in form.keys() else "",
                              email=form["email"] if "email" in form.keys() else "",
                              website=form["website"] if "website" in form.keys() else "",
                              event_id=event_id,
                              twitter=form["twitter"] if "twitter" in form.keys() else "",
                              facebook=form["facebook"] if "facebook" in form.keys() else "",
                              github=form["github"] if "github" in form.keys() else "",
                              linkedin=form["linkedin"] if "linkedin" in form.keys() else "",
                              organisation=form["organisation"] if "organisation" in form.keys() else "",
                              position=form["position"] if "position" in form.keys() else "",
                              country=form["country"] if "country" in form.keys() else "",
                              user=user)
        session.speakers.append(speaker)
        save_to_db(session, "Speaker saved")
        update_version(event_id, False, "speakers_ver")

    @staticmethod
    def create_speaker_session_relation(session_id, speaker_id, event_id):
        """
        Session, speaker ids will be saved to database
        :param speaker_id:
        :param session_id:
        :param event_id: Session, speaker belongs to Event by event id
        """
        speaker = DataGetter.get_speaker(speaker_id)
        session = DataGetter.get_session(session_id)
        session.speakers.append(speaker)
        save_to_db(session, "Session Speaker saved")

    @staticmethod
    def edit_session(form, session, slide_file, audio_file, video_file):

        event_id = session.event_id

        form_state = form.get('state', 'draft')

        if slide_file != "":
            slide_url = upload(slide_file,
                               'events/%d/session/%d/slide' % (int(event_id), int(session.id)))
            session.slides = slide_url

        if audio_file != "":
            audio_url = upload(audio_file,
                               'events/%d/session/%d/audio' % (int(event_id), int(session.id)))
            session.audio = audio_url
        if video_file != "":
            video_url = upload(video_file,
                               'events/%d/session/%d/video' % (int(event_id), int(session.id)))
            session.video = video_url

        if form_state == 'pending' and session.state != 'pending' and session.state != 'accepted' and session.state != 'rejected':
            link = url_for('event_sessions.session_display_view',
                           event_id=event_id, session_id=session.id, _external=True)
            organizers = DataGetter.get_user_event_roles_by_role_name(event_id, 'organizer')
            for organizer in organizers:
                send_new_session_organizer(organizer.user.email, session.event.name, link)
            session.state = form_state

        session.title = form.get('title', '')
        session.subtitle = form.get('subtitle', '')
        session.long_abstract = form.get('long_abstract', '')
        session.short_abstract = form.get('short_abstract', '')

        save_to_db(session, 'Session Updated')

    @staticmethod
    def update_session(form, session):
        """
        Session will be updated in database
        :param form: view data form
        :param session: object contains all earlier data
        """
        data = form.data
        speakers = data["speakers"]
        microlocation = data["microlocation"]
        track = data["track"]
        del data["speakers"]
        del data["microlocation"]
        del data["track"]
        db.session.query(Session) \
            .filter_by(id=session.id) \
            .update(dict(data))
        session.speakers = InstrumentedList(speakers if speakers else [])
        session.microlocation = microlocation
        session.track = track
        save_to_db(session, "Session updated")
        update_version(session.event_id, False, "session_ver")

    @staticmethod
    def remove_session(session_id):
        """
        Session will be removed from database
        :param session_id: Session id to remove object
        """
        session = Session.query.get(session_id)
        delete_from_db(session, "Session deleted")
        flash('You successfully delete session')

    @staticmethod
    def create_speaker(form, event_id, user=login.current_user):
        """
        Speaker will be saved to database with proper Event id
        :param user:
        :param form: view data form
        :param event_id: Speaker belongs to Event by event id
        """
        speaker = Speaker(name=form["name"] if "name" in form.keys() else "",
                          photo=form["photo"] if "photo" in form.keys() else "",
                          short_biography=form["short_biography"] if "short_biography" in form.keys() else "",
                          email=form["email"] if "email" in form.keys() else "",
                          website=form["website"] if "website" in form.keys() else "",
                          event_id=event_id,
                          twitter=form["twitter"] if "twitter" in form.keys() else "",
                          facebook=form["facebook"] if "facebook" in form.keys() else "",
                          github=form["github"] if "github" in form.keys() else "",
                          linkedin=form["linkedin"] if "linkedin" in form.keys() else "",
                          organisation=form["organisation"] if "organisation" in form.keys() else "",
                          position=form["position"] if "position" in form.keys() else "",
                          country=form["country"] if "country" in form.keys() else "",
                          user=user)
        save_to_db(speaker, "Speaker saved")
        update_version(event_id, False, "speakers_ver")

    @staticmethod
    def update_speaker(form, speaker):
        """
        Speaker will be updated in database
        :param form: view data form
        :param speaker: object contains all earlier data
        """
        data = form.data
        del data['sessions']
        db.session.query(Speaker) \
            .filter_by(id=speaker.id) \
            .update(dict(data))
        speaker.sessions = InstrumentedList(
            form.sessions.data if form.sessions.data else [])
        save_to_db(speaker, "Speaker updated")
        update_version(speaker.event_id, False, "speakers_ver")

    @staticmethod
    def remove_speaker(speaker_id):
        """
        Speaker will be removed from database
        :param speaker_id: Speaker id to remove object
        """
        speaker = Speaker.query.get(speaker_id)
        delete_from_db(speaker, "Speaker deleted")
        flash('You successfully delete speaker')

    @staticmethod
    def create_sponsor(form, event_id):
        """
        Sponsor will be saved to database with proper Event id
        :param form: view data form
        :param event_id: Sponsor belongs to Event by event id
        """
        new_sponsor = Sponsor(name=form.name.data,
                              url=form.url.data,
                              event_id=event_id,
                              logo=form.logo.data)
        save_to_db(new_sponsor, "Sponsor saved")
        update_version(event_id, False, "sponsors_ver")

    @staticmethod
    def update_sponsor(form, sponsor):
        """
        Sponsor will be updated in database
        :param form: view data form
        :param sponsor: object contains all earlier data
        """
        data = form.data
        db.session.query(Sponsor).filter_by(id=sponsor.id).update(dict(data))
        save_to_db(sponsor, "Sponsor updated")
        update_version(sponsor.event_id, False, "sponsors_ver")

    @staticmethod
    def remove_sponsor(sponsor_id):
        """
        Sponsor will be removed from database
        :param sponsor_id: Sponsor id to remove object
        """
        sponsor = Sponsor.query.get(sponsor_id)
        delete_from_db(sponsor, "Sponsor deleted")
        flash('You successfully delete sponsor')

    @staticmethod
    def remove_role(uer_id):
        """
        Role will be removed from database
        :param uer_id: Role id to remove object
        """
        uer = UsersEventsRoles.query.get(uer_id)
        delete_from_db(uer, "UER deleted")
        flash('You successfully delete role')

    @staticmethod
    def create_microlocation(form, event_id):
        """
        Microlocation will be saved to database with proper Event id
        :param form: view data form
        :param event_id: Microlocation belongs to Event by event id
        """
        new_microlocation = Microlocation(name=form.name.data,
                                          latitude=form.latitude.data,
                                          longitude=form.longitude.data,
                                          floor=form.floor.data,
                                          room=form.room.data,
                                          event_id=event_id)
        save_to_db(new_microlocation, "Microlocation saved")
        update_version(event_id, False, "microlocations_ver")

    @staticmethod
    def update_microlocation(form, microlocation):
        """
        Microlocation will be updated in database
        :param form: view data form
        :param microlocation: object contains all earlier data
        """
        data = form.data
        if "session" in data.keys():
            session = data["session"]
            del data["session"]
        db.session.query(Microlocation) \
            .filter_by(id=microlocation.id) \
            .update(dict(data))
        save_to_db(microlocation, "Microlocation updated")
        update_version(microlocation.event_id, False, "microlocations_ver")

    @staticmethod
    def remove_microlocation(microlocation_id):
        """
        Microlocation will be removed from database
        :param microlocation_id: Sponsor id to remove object
        """
        microlocation = Microlocation.query.get(microlocation_id)
        delete_from_db(microlocation, "Microlocation deleted")
        flash('You successfully delete microlocation')

    @staticmethod
    def create_user(userdata, is_verified=False):
        user = User(email=userdata[0],
                    password=userdata[1],
                    is_verified=is_verified)
        # we hash the users password to avoid saving it as plaintext in the db,
        # remove to use plain text:
        salt = generate_random_salt()
        user.password = generate_password_hash(user.password, salt)
        hash = random.getrandbits(128)
        user.reset_password = str(hash)

        user.salt = salt
        save_to_db(user, "User created")

        return user

    @staticmethod
    def create_super_admin(email, password):
        user = User()
        user.login = 'super_admin'
        user.email = email
        salt = generate_random_salt()
        password = password
        user.password = generate_password_hash(password, salt)
        hash = random.getrandbits(128)
        user.reset_password = str(hash)
        user.salt = salt
        user.is_super_admin = True
        user.is_admin = True
        user.is_verified = True
        save_to_db(user, "User created")
        return user

    @staticmethod
    def reset_password(form, reset_hash):
        user = User.query.filter_by(reset_password=reset_hash).first()
        salt = generate_random_salt()
        password = form['new_password_again']
        user.password = generate_password_hash(password, salt)
        new_hash = random.getrandbits(128)
        user.reset_password = new_hash
        user.salt = salt
        save_to_db(user, "password resetted")

    @staticmethod
    def update_user(form, user_id, avatar_img):

        user = User.query.filter_by(id=user_id).first()
        user_detail = UserDetail.query.filter_by(user_id=user_id).first()

        print form
        user.email = form['email']
        user_detail.fullname = form['full_name']
        user_detail.facebook = form['facebook']
        user_detail.contact = form['contact']
        user_detail.twitter = form['twitter']
        user_detail.details = form['details']
        user_detail.avatar_uploaded = avatar_img
        print user, user_detail, save_to_db(user, "User updated")

    @staticmethod
    def add_owner_to_event(owner_id, event):
        event.owner = owner_id
        db.session.commit()

    @staticmethod
<<<<<<< HEAD
    def update_permissions(form):
        oper = {
            'c': 'can_create',
            'r': 'can_read',
            'u': 'can_update',
            'd': 'can_delete',
        }
        for role in Role.query.all():
            for service in Service.query.all():
                field = role.name + '-' + service.name
                perm = Permission.query.filter_by(role=role, service=service).first()
                if not perm:
                    perm = Permission(role=role, service=service)

                for v, attr in oper.iteritems():
                    if v in form.getlist(field):
                        setattr(perm, oper[v], True)
                    else:
                        setattr(perm, oper[v], False)

                save_to_db(perm, 'Permission saved')


    @staticmethod
    def create_event(form, imd):
=======
    def create_event(form, img_files):
>>>>>>> 619e2472
        """
        Event will be saved to database with proper Event id
        :param form: view data form
        """
        event = Event(name=form['name'],
                      email='dsads',
                      color='#f5f5f5',
                      logo=form['logo'],
                      start_time=datetime.strptime(form['start_date'] + ' ' + form['start_time'], '%m/%d/%Y %H:%M'),
                      end_time=datetime.strptime(form['start_date'] + ' ' + form['end_time'], '%m/%d/%Y %H:%M'),
                      latitude=form['latitude'],
                      longitude=form['longitude'],
                      location_name=form['location_name'],
                      description=form['description'],
                      event_url=form['event_url'],
                      background_url=form['background_url'],
                      type=form['event_type'],
                      topic=form['topic'],
                      privacy=form.get('privacy', 'public'),
                      ticket_url=form['ticket_url'],
                      organizer_name=form['organizer_name'],
                      organizer_description=form['organizer_description'],
                      creator=login.current_user)

        state = form.get('state', None)
        if state and ((state == u'Published' and not string_empty(event.location_name)) or state != u'Published'):
            event.state = state

        if event.start_time <= event.end_time:
            save_to_db(event, "Event Saved")
            role = Role.query.filter_by(name=ORGANIZER).first()
            db.session.add(event)
            db.session.flush()
            db.session.refresh(event)

            session_type_names = form.getlist('session_type[name]')
            session_type_length = form.getlist('session_type[length]')

            social_link_name = form.getlist('social[name]')
            social_link_link = form.getlist('social[link]')

            track_name = form.getlist('tracks[name]')
            track_color = form.getlist('tracks[color]')

            room_name = form.getlist('rooms[name]')
            room_color = form.getlist('rooms[color]')

            sponsor_name = form.getlist('sponsors[name]')
            sponsor_url = form.getlist('sponsors[url]')
            sponsor_level = form.getlist('sponsors[level]')
            sponsor_description = form.getlist('sponsors[description]')
            sponsor_logo_url = []

            custom_forms_name = form.getlist('custom_form[name]')
            custom_forms_value = form.getlist('custom_form[value]')


            for index, name in enumerate(session_type_names):
                if not string_empty(name):
                    session_type = SessionType(name=name, length=session_type_length[index], event_id=event.id)
                    db.session.add(session_type)

            for index, name in enumerate(social_link_name):
                if not string_empty(social_link_link[index]):
                    social_link = SocialLink(name=name, link=social_link_link[index], event_id=event.id)
                    db.session.add(social_link)

            for index, name in enumerate(track_name):
                track = Track(name=name, description="", track_image_url="", color=track_color[index],
                              event_id=event.id)
                db.session.add(track)

            for index, name in enumerate(room_name):
                if not string_empty(name):
                    room = Microlocation(name=name, event_id=event.id)
                    db.session.add(room)

            for index, name in enumerate(sponsor_name):
                if not string_empty(name):
                    sponsor = Sponsor(name=name, url=sponsor_url[index],
                                      level=sponsor_level[index], description=sponsor_description[index], event_id=event.id)
                    save_to_db(sponsor, "Sponsor created")
                    img_url = upload(img_files[index], 'events/%d/sponsor/%d/image' % (int(event.id), int(sponsor.id)))
                    sponsor_logo_url.append(img_url)
                    sponsor.logo = sponsor_logo_url[index]
                    save_to_db(sponsor, "Sponsor updated")

            session_form = ""
            speaker_form = ""
            for index, name in enumerate(custom_forms_name):
                print name
                if name == "session_form":
                    session_form = custom_forms_value[index]
                elif name == "speaker_form":
                    speaker_form = custom_forms_value[index]

            custom_form = CustomForms(session_form=session_form, speaker_form=speaker_form, event_id=event.id)
            db.session.add(custom_form)

            if form.get('call_for_speakers_state', u'off') == u'on':
                call_for_speakers = CallForPaper(announcement=form['announcement'],
                                                 start_date=datetime.strptime(form['cfs_start_date'], '%m/%d/%Y'),
                                                 end_date=datetime.strptime(form['cfs_end_date'], '%m/%d/%Y'),
                                                 event_id=event.id)
                save_to_db(call_for_speakers, "Call for speakers saved")

            uer = UsersEventsRoles(login.current_user, event, role)
            if save_to_db(uer, "Event saved"):
                return event
        else:
            raise ValidationError("start date greater than end date")

    @staticmethod
    def edit_event(request, event_id, event, session_types, tracks, social_links, microlocations, call_for_papers,
                   sponsors, custom_forms):
        """
        Event will be updated in database
        :param data: view data form
        :param event: object contains all earlier data
        """
        form = request.form
        event.name = form['name']
        event.logo = form['logo']
        event.start_time = datetime.strptime(form['start_date'] + ' ' + form['start_time'], '%m/%d/%Y %H:%M')
        event.end_time = datetime.strptime(form['start_date'] + ' ' + form['end_time'], '%m/%d/%Y %H:%M')
        event.latitude = form['latitude']
        event.longitude = form['longitude']
        event.location_name = form['location_name']
        event.description = form['description']
        event.event_url = form['event_url']
        event.background_url = form['background_url']
        event.type = form['event_type']
        event.topic = form['topic']
        event.privacy = form.get('privacy', 'public')
        event.organizer_name = form['organizer_name']
        event.organizer_description = form['organizer_description']
        event.ticket_url = form['ticket_url']

        state = form.get('state', None)
        if state and ((state == u'Published' and not string_empty(event.location_name)) or state != u'Published'):
            event.state = state

        for session_type in session_types:
            delete_from_db(session_type, 'Session Type Deleted')

        for track in tracks:
            delete_from_db(track, 'Track')

        for social_link in social_links:
            delete_from_db(social_link, 'Social Link Deleted')

        for microlocation in microlocations:
            delete_from_db(microlocation, 'Microlocation deleted')

        for sponsor in sponsors:
            delete_from_db(sponsor, 'Sponsor deleted')

        if call_for_papers:
            delete_from_db(call_for_papers, 'Call for paper deleted')

        if custom_forms:
            delete_from_db(custom_forms, 'Customs form deleted')

        session_type_names = form.getlist('session_type[name]')
        session_type_length = form.getlist('session_type[length]')

        social_link_name = form.getlist('social[name]')
        social_link_link = form.getlist('social[link]')

        track_name = form.getlist('tracks[name]')
        track_color = form.getlist('tracks[color]')

        room_name = form.getlist('rooms[name]')
        room_color = form.getlist('rooms[color]')

        sponsor_name = form.getlist('sponsors[name]')
        sponsor_logo = request.files.getlist('sponsors[logo]')
        sponsor_url = form.getlist('sponsors[url]')
        sponsor_level = form.getlist('sponsors[level]')
        sponsor_description = form.getlist('sponsors[description]')

        custom_forms_name = form.getlist('custom_form[name]')
        custom_forms_value = form.getlist('custom_form[value]')

        # save the edited info to database
        for index, name in enumerate(session_type_names):
            if not string_empty(name):
                session_type = SessionType(name=name, length=session_type_length[index], event_id=event.id)
                db.session.add(session_type)

        for index, name in enumerate(social_link_name):
            if not string_empty(social_link_link[index]):
                social_link = SocialLink(name=name, link=social_link_link[index], event_id=event.id)
                db.session.add(social_link)

        for index, name in enumerate(track_name):
            if not string_empty(name):
                track = Track(name=name, description="", track_image_url="", color=track_color[index],
                              event_id=event.id)
                db.session.add(track)

        for index, name in enumerate(room_name):
            if not string_empty(name):
                room = Microlocation(name=name, event_id=event.id)
                db.session.add(room)

        for index, name in enumerate(sponsor_name):
            if not string_empty(name):
                sponsor = Sponsor(name=name, logo=sponsor_logo[index].filename, url=sponsor_url[index], level=sponsor_level[index],
                                  description=sponsor_description[index], event_id=event.id)
                db.session.add(sponsor)

        session_form = ""
        speaker_form = ""
        for index, name in enumerate(custom_forms_name):
            print name
            if name == "session_form":
                session_form = custom_forms_value[index]
            elif name == "speaker_form":
                speaker_form = custom_forms_value[index]

        custom_form = CustomForms(session_form=session_form, speaker_form=speaker_form, event_id=event.id)
        db.session.add(custom_form)

        if form.get('call_for_speakers_state', u'off') == u'on':
            call_for_speakers = CallForPaper(announcement=form['announcement'],
                                             start_date=datetime.strptime(form['cfs_start_date'], '%m/%d/%Y'),
                                             end_date=datetime.strptime(form['cfs_end_date'], '%m/%d/%Y'),
                                             event_id=event.id)
            save_to_db(call_for_speakers)

        save_to_db(event, "Event saved")
        return event

    @staticmethod
    def delete_event(e_id):
        EventsUsers.query.filter_by(event_id=e_id).delete()
        UsersEventsRoles.query.filter_by(event_id=e_id).delete()
        SessionType.query.filter_by(event_id=e_id).delete()
        SocialLink.query.filter_by(event_id=e_id).delete()
        Track.query.filter_by(id=e_id).delete()
        Event.query.filter_by(id=e_id).delete()
        db.session.commit()

    @staticmethod
    def create_file():
        """
        File from request will be saved to database
        """
        file = request.files["file"]
        filename = secure_filename(file.filename)
        if not db.session.query(exists() \
                                    .where(File.name == filename)).scalar():
            if file.mimetype.split('/', 1)[0] == "image":
                file.save(os.path.join(os.path.realpath('.')
                                       + '/static/', filename))
                file_object = File(
                    name=filename,
                    path='',
                    owner_id=login.current_user.id
                )
                save_to_db(file_object, "file saved")
                flash("Image added")
            else:
                flash("The selected file is not an image. Please select a " \
                      "image file and try again.")
        else:
            flash("A file named \"" + filename + "\" already exists")

    @staticmethod
    def remove_file(file_id):
        """
        File from request will be removed from database
        """
        file = File.query.get(file_id)
        os.remove(os.path.join(os.path.realpath('.') + '/static/', file.name))
        delete_from_db(file, "File removed")
        flash("File removed")

    @staticmethod
    def add_role_to_event(form, event_id):
        user = User.query.filter_by(email=form['user_email']).first()
        role = Role.query.filter_by(name=form['user_role']).first()
        uer = UsersEventsRoles(event=Event.query.get(event_id),
                               user=user, role=role)
        save_to_db(uer, "Event saved")

    @staticmethod
    def update_user_event_role(form, uer):
        role = Role.query.filter_by(name=form['user_role']).first()
        user = User.query.filter_by(email=form['user_email']).first()
        uer.user = user
        uer.role_id = role.id
        save_to_db(uer, "Event saved")


def save_to_db(item, msg="Saved to db"):
    """Convenience function to wrap a proper DB save
    :param item: will be saved to database
    :param msg: Message to log
    """
    try:
        logging.info(msg)
        db.session.add(item)
        logging.info('added to session')
        db.session.commit()
        return True
    except Exception, e:
        print e
        logging.error('DB Exception! %s' % e)
        traceback.print_exc()
        db.session.rollback()
        return False


def delete_from_db(item, msg):
    """Convenience function to wrap a proper DB delete
    :param item: will be removed from database
    :param msg: Message to log
    """
    try:
        logging.info(msg)
        db.session.delete(item)
        logging.info('removed from session')
        db.session.commit()
        return True
    except Exception, e:
        print e
        logging.error('DB Exception! %s' % e)
        db.session.rollback()
        return False


def get_google_auth(state=None, token=None):
    if token:
        return OAuth2Session(OAuth.get_client_id(), token=token)
    if state:
        return OAuth2Session(OAuth.get_client_id(), state=state, scope=OAuth.SCOPE,
                             redirect_uri=OAuth.get_redirect_uri())
    oauth = OAuth2Session(OAuth.get_client_id(), scope=OAuth.SCOPE, redirect_uri=OAuth.get_redirect_uri())
    return oauth


def get_facebook_auth(state=None, token=None):
    if token:
        return OAuth2Session(FbOAuth.get_client_id(), token=token)
    if state:
        return OAuth2Session(FbOAuth.get_client_id(), state=state, scope=FbOAuth.SCOPE,
                             redirect_uri=FbOAuth.get_redirect_uri())
    oauth = OAuth2Session(FbOAuth.get_client_id(), scope=FbOAuth.SCOPE, redirect_uri=FbOAuth.get_redirect_uri())
    return oauth


def create_user_oauth(user, user_data, token, method):
    if user is None:
        user = User()
        user.email = user_data['email']
    if method == 'Google':
        user.avatar = user_data['picture']
    if method == 'Facebook':
        user.avatar = user_data['picture']['data']['url']
    user.tokens = json.dumps(token)
    user.is_verified = True
    save_to_db(user, "User created")
    return user


def create_user_password(form, user):
    salt = generate_random_salt()
    password = form['new_password_again']
    user.password = generate_password_hash(password, salt)
    hash = random.getrandbits(128)
    user.reset_password = str(hash)
    user.salt = salt

    save_to_db(user, "User password created")
    return user


def user_logged_in(user):
    speakers = DataGetter.get_speaker_by_email(user.email).all()
    for speaker in speakers:
        if not speaker.user:
            speaker.user = user
            role = Role.query.filter_by(name='speaker').first()
            event = DataGetter.get_event(speaker.event_id)
            uer = UsersEventsRoles(user=user, event=event, role=role)
            save_to_db(uer)
            save_to_db(speaker)
    return True


def update_version(event_id, is_created, column_to_increment):
    """Function resposnible for increasing version when some data will be
    created or changed
    :param event_id: Event id
    :param is_created: Object exist True/False
    :param column_to_increment: which column should be increment
    """
    VersionUpdater(event_id=event_id,
                   is_created=is_created,
                   column_to_increment=column_to_increment).update()


def get_or_create(model, **kwargs):
    instance = db.session.query(model).filter_by(**kwargs).first()
    if instance:
        return instance
    else:
        instance = model(**kwargs)
        db.session.add(instance)
        db.session.commit()
        return instance

def update_role_to_admin(form, user_id):
    user = DataGetter.get_user(user_id)
    if form['admin_perm'] == 'isAdmin':
        user.is_admin = True
    else:
        user.is_admin = False

    save_to_db(user, "User role Updated")

<|MERGE_RESOLUTION|>--- conflicted
+++ resolved
@@ -538,7 +538,6 @@
         db.session.commit()
 
     @staticmethod
-<<<<<<< HEAD
     def update_permissions(form):
         oper = {
             'c': 'can_create',
@@ -562,11 +561,7 @@
                 save_to_db(perm, 'Permission saved')
 
 
-    @staticmethod
-    def create_event(form, imd):
-=======
     def create_event(form, img_files):
->>>>>>> 619e2472
         """
         Event will be saved to database with proper Event id
         :param form: view data form
