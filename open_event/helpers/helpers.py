--- conflicted
+++ resolved
@@ -133,7 +133,6 @@
     return is_admin
 
 
-<<<<<<< HEAD
 def ensure_social_link(website, link):
     """
     converts usernames of social profiles to full profile links
@@ -145,7 +144,8 @@
         return link
     else:
         return website + '/' + link
-=======
+
+
 def get_serializer(secret_key=None):
     return Serializer('secret_key')
 
@@ -168,6 +168,7 @@
     response = requests.get("https://api.github.com/repos/fossasia/open-event-orga-server/commits/" + commit_number)
     return json.loads(response.text)
 
+
 def string_empty(string):
     if type(string) is not str and type(string) is not unicode:
         return False
@@ -176,12 +177,13 @@
     else:
         return True
 
+
 def string_not_empty(string):
     return not string_empty(string)
+
 
 def fields_not_empty(obj, fields):
     for field in fields:
         if string_empty(getattr(obj, field)):
             return False
     return True
->>>>>>> fe10fd11
