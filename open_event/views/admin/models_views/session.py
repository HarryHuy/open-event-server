from flask_admin import expose
from flask_admin.contrib.sqla import ModelView
<<<<<<< HEAD
from ....helpers.data import DataManager, save_to_db
from open_event.helpers.permission_decorators import *
=======
from flask.ext import login
from flask import request, url_for, redirect, flash
from ....helpers.data import DataManager, save_to_db, delete_from_db
>>>>>>> b5751417
from ....helpers.data_getter import DataGetter
import json


class SessionView(ModelView):

    def is_accessible(self):
        return login.current_user.is_authenticated

    def _handle_view(self, name, **kwargs):
        if not self.is_accessible():
            return redirect(url_for('admin.login_view', next=request.url))

    @expose('/')
    def index_view(self, event_id):
        sessions = DataGetter.get_sessions_by_event_id(event_id)
        event = DataGetter.get_event(event_id)
        return self.render('/gentelella/admin/event/session/base_session_table.html',
                           sessions=sessions, event_id=event_id, event=event)

    @expose('/<int:session_id>/')
    def session_display_view(self, event_id, session_id):
        session = DataGetter.get_session(session_id)
        event = DataGetter.get_event(event_id)
        return self.render('/gentelella/admin/event/session/display.html',
                           session=session, event_id=event_id, event=event)

    @expose('/create/', methods=('GET', 'POST'))
<<<<<<< HEAD
    @can_access
=======
>>>>>>> b5751417
    def create_view(self, event_id):
        form_elems = DataGetter.get_custom_form_elements(event_id)
        speaker_form = ""
        session_form = ""
        for elem in form_elems:
            speaker_form = json.loads(elem.speaker_form)
            session_form = json.loads(elem.session_form)
        if request.method == 'POST':
            DataManager.add_session_to_event(request.form, event_id)
            return redirect(url_for('.index_view', event_id=event_id))
        return self.render('/gentelella/admin/event/session/new/new.html',
                           speaker_form=speaker_form, session_form=session_form)

    @expose('/new/<user_id>/<hash>/', methods=('GET', 'POST'))
    def new_view(self, event_id, user_id, hash):
        invite = DataGetter.get_invite_by_user_id(user_id)
        if invite and invite.hash == hash:
            if request.method == 'POST':
                DataManager.add_session_to_event(request.form, event_id)
                return redirect(url_for('.index_view', event_id=event_id))
            return self.render('/gentelella/admin/session/new/new.html')

    @expose('/<int:session_id>/invited/', methods=('GET', 'POST'))
    def invited_view(self, event_id, session_id):
        session = DataGetter.get_session(session_id)
        return self.render('/gentelella/admin/event/session/invited.html',
                           session=session, event_id=event_id)

    @expose('/<int:session_id>/speaker/', methods=('GET', 'POST'))
    def speaker_view(self, event_id, session_id):
        session = DataGetter.get_session(session_id)
        form_elems = DataGetter.get_custom_form_elements(event_id)
        if request.method == 'POST':
            DataManager.add_speaker_to_session(request.form, event_id, session_id)
            return redirect(url_for('.index_view', event_id=event_id))
        return self.render('/gentelella/admin/event/session/speaker.html',
                           session=session, event_id=event_id, form_elems=form_elems)

    @expose('/<int:session_id>/edit/', methods=('GET', 'POST'))
    @can_access
    def edit_view(self, event_id, session_id):
        session = DataGetter.get_session(session_id)
        if request.method == 'GET':
            return self.render('/gentelella/admin/session/edit.html', session=session)
        if request.method == 'POST':
            DataManager.edit_session(request.form, session)
            return redirect(url_for('.index_view', event_id=event_id))

<<<<<<< HEAD
    @expose('/<int:session_id>/accept_session', methods=('GET',))
    @can_accept_and_reject
=======
    @expose('/<int:session_id>/accept', methods=('GET',))
>>>>>>> b5751417
    def accept_session(self, event_id, session_id):
        session = DataGetter.get_session(session_id)
        session.state = 'accepted'
        save_to_db(session, 'Session Accepted')
        flash("The session has been accepted")
        return redirect(url_for('.index_view', event_id=event_id))

<<<<<<< HEAD
    @expose('/<int:session_id>/reject_session', methods=('GET',))
    @can_accept_and_reject
=======
    @expose('/<int:session_id>/reject', methods=('GET',))
>>>>>>> b5751417
    def reject_session(self, event_id, session_id):
        session = DataGetter.get_session(session_id)
        session.state = 'rejected'
        save_to_db(session, 'Session Rejected')
        flash("The session has been rejected")
        return redirect(url_for('.index_view', event_id=event_id))

    @expose('/<int:session_id>/delete', methods=('GET',))
    def delete_session(self, event_id, session_id):
        session = DataGetter.get_session(session_id)
        delete_from_db(session, 'Session Rejected')
        flash("The session has been deleted", "danger")
        return redirect(url_for('.index_view', event_id=event_id))<|MERGE_RESOLUTION|>--- conflicted
+++ resolved
@@ -1,13 +1,9 @@
 from flask_admin import expose
 from flask_admin.contrib.sqla import ModelView
-<<<<<<< HEAD
-from ....helpers.data import DataManager, save_to_db
 from open_event.helpers.permission_decorators import *
-=======
 from flask.ext import login
 from flask import request, url_for, redirect, flash
 from ....helpers.data import DataManager, save_to_db, delete_from_db
->>>>>>> b5751417
 from ....helpers.data_getter import DataGetter
 import json
 
@@ -36,10 +32,7 @@
                            session=session, event_id=event_id, event=event)
 
     @expose('/create/', methods=('GET', 'POST'))
-<<<<<<< HEAD
     @can_access
-=======
->>>>>>> b5751417
     def create_view(self, event_id):
         form_elems = DataGetter.get_custom_form_elements(event_id)
         speaker_form = ""
@@ -88,12 +81,8 @@
             DataManager.edit_session(request.form, session)
             return redirect(url_for('.index_view', event_id=event_id))
 
-<<<<<<< HEAD
     @expose('/<int:session_id>/accept_session', methods=('GET',))
     @can_accept_and_reject
-=======
-    @expose('/<int:session_id>/accept', methods=('GET',))
->>>>>>> b5751417
     def accept_session(self, event_id, session_id):
         session = DataGetter.get_session(session_id)
         session.state = 'accepted'
@@ -101,12 +90,8 @@
         flash("The session has been accepted")
         return redirect(url_for('.index_view', event_id=event_id))
 
-<<<<<<< HEAD
     @expose('/<int:session_id>/reject_session', methods=('GET',))
     @can_accept_and_reject
-=======
-    @expose('/<int:session_id>/reject', methods=('GET',))
->>>>>>> b5751417
     def reject_session(self, event_id, session_id):
         session = DataGetter.get_session(session_id)
         session.state = 'rejected'
