"""Copyright 2015 Rafal Kowalski"""
from flask.ext import login
from flask_admin import Admin

from open_event.models import db
from open_event.models.event import Event
<<<<<<< HEAD
from open_event.models.role import Role
=======
from open_event.models.track import Track
>>>>>>> b30b444b
from open_event.models.user import User
from open_event.models.track import Track
from open_event.views.admin.models_views.events import EventsView
from open_event.views.admin.models_views.roles import RoleView
from open_event.views.admin.models_views.profile import ProfileView
from open_event.views.admin.models_views.tracks import TracksView
from open_event.views.admin.home import MyHomeView
from open_event.views.admin.track_view import TrackView


class AdminView(object):
    """Main Admin class View"""
    def __init__(self, app_name):
        self.admin = Admin(name=app_name, template_mode='bootstrap3', index_view=MyHomeView())

    def init(self, app):
        """Init flask admin"""
        self.admin.init_app(app)
        self._add_views()

    def _add_views(self):
        events = EventsView(Event, db.session, name='Events', url='events')
        self.admin.add_view(events)
        self.admin.add_view(RoleView(Role, db.session, name='Role', url='events/<event_id>/roles'))
        profile = ProfileView(User, db.session, name='Profile', url='profile')
        self.admin.add_view(profile)
        track = TracksView(Track, db.session, name='Track', url='events/<event_id>/tracks')
        self.admin.add_view(track)
        # self.admin.add_view(ev)
        # self.admin.add_view(events)

<<<<<<< HEAD
=======
    def _add_models_to_menu(self):
        ev = EventView(Event, db.session)
        self.admin.add_view(ev)
        self.admin.add_view(TrackView(Track, db.session, name='Track', url='event/<event_id>/track'))
>>>>>>> b30b444b

    @staticmethod
    def init_login(app):
        """Init login"""
        login_manager = login.LoginManager()
        login_manager.init_app(app)

        # Create user loader function
        @login_manager.user_loader
        def load_user(user_id):
            return db.session.query(User).get(user_id)
<|MERGE_RESOLUTION|>--- conflicted
+++ resolved
@@ -4,11 +4,7 @@
 
 from open_event.models import db
 from open_event.models.event import Event
-<<<<<<< HEAD
 from open_event.models.role import Role
-=======
-from open_event.models.track import Track
->>>>>>> b30b444b
 from open_event.models.user import User
 from open_event.models.track import Track
 from open_event.views.admin.models_views.events import EventsView
@@ -16,7 +12,6 @@
 from open_event.views.admin.models_views.profile import ProfileView
 from open_event.views.admin.models_views.tracks import TracksView
 from open_event.views.admin.home import MyHomeView
-from open_event.views.admin.track_view import TrackView
 
 
 class AdminView(object):
@@ -40,13 +35,6 @@
         # self.admin.add_view(ev)
         # self.admin.add_view(events)
 
-<<<<<<< HEAD
-=======
-    def _add_models_to_menu(self):
-        ev = EventView(Event, db.session)
-        self.admin.add_view(ev)
-        self.admin.add_view(TrackView(Track, db.session, name='Track', url='event/<event_id>/track'))
->>>>>>> b30b444b
 
     @staticmethod
     def init_login(app):
