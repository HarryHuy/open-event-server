"""Copyright 2015 Rafal Kowalski"""
from flask_wtf import Form
from wtforms import StringField
from wtforms.validators import Length, DataRequired
from open_event.models.session import Session
from wtforms.ext.sqlalchemy.fields import QuerySelectField
from ...helpers.helpers import get_event_id


def get_sessions():
    return Session.query.filter_by(event_id=get_event_id())


class TrackForm(Form):
<<<<<<< HEAD
    name = StringField('Name', [Length(min=6, max=35), DataRequired()])
    description = StringField('Description', [Length(min=4, max=25)])
=======
    name = StringField('Name', [Length(min=6, max=35)])
    description = StringField('Description', [Length(min=4, max=300)])
>>>>>>> a530b241
    session = QuerySelectField(query_factory=get_sessions, allow_blank=True)<|MERGE_RESOLUTION|>--- conflicted
+++ resolved
@@ -12,11 +12,6 @@
 
 
 class TrackForm(Form):
-<<<<<<< HEAD
-    name = StringField('Name', [Length(min=6, max=35), DataRequired()])
-    description = StringField('Description', [Length(min=4, max=25)])
-=======
     name = StringField('Name', [Length(min=6, max=35)])
     description = StringField('Description', [Length(min=4, max=300)])
->>>>>>> a530b241
     session = QuerySelectField(query_factory=get_sessions, allow_blank=True)